AWSTemplateFormatVersion: "2010-09-09"
Description: "Media Insight Engine - Operator library"

Mappings:
  SourceCode:
    General:
      S3Bucket: "%%BUCKET_NAME%%"
      KeyPrefix: "media-insights-solution/%%VERSION%%/code"

Parameters:
  DataPlaneEndpoint:
    Type: "String"
    Description: "Name of the dataplane handler lambda function"
  DataPlaneBucket:
    Type: "String"
    Description: "Bucket for the dataplane"
  DataPlaneHandlerArn:
    Type: "String"
    Description: "Arn of dataplane lambda handler"

  WorkflowCustomResourceArn:
    Type: String
    Description: "ARN of the Media insights custom resource that handles creating operations, stages and workflows"

  MediaInsightsEnginePython37Layer:
    Type: String
    Description: "ARN of the Media insights lambda layer that contains basic python dependencies for boto3, chalice, control plane and dataplane"

  MediaInsightsEnginePython36Layer:
    Type: String
    Description: "ARN of the Media insights lambda layer that contains basic python dependencies for boto3, chalice, control plane and dataplane"

  MediaInsightsEngineCv2PythonLayer:
    Type: String
    Description: "Arn of the Media Insights python cv2 layer"

Resources:
  # SNS topic for storing the output of async Rekognition jobs:
  snsRekognitionTopic:
    Type: "AWS::SNS::Topic"
    Properties:
      DisplayName: "SNS Role for Rekognition"

  # IAM Roles:

<<<<<<< HEAD
  frameExtractorRole:
=======
  genericDataLookupLambdaRole:
>>>>>>> 08e1af32
    Type: "AWS::IAM::Role"
    Properties:
      ManagedPolicyArns:
        - arn:aws:iam::aws:policy/service-role/AWSLambdaBasicExecutionRole
<<<<<<< HEAD
=======
        - arn:aws:iam::aws:policy/AmazonS3ReadOnlyAccess
>>>>>>> 08e1af32
      AssumeRolePolicyDocument:
        Version: "2012-10-17"
        Statement:
          - Action:
              - "sts:AssumeRole"
            Effect: "Allow"
            Principal:
              Service: "lambda.amazonaws.com"
      Policies:
<<<<<<< HEAD
        - PolicyName: "MieframeExtractorPolicy"
          PolicyDocument:
            Version: "2012-10-17"
            Statement:
              - Action: "lambda:InvokeFunction"
                Resource: !Ref DataPlaneHandlerArn
                Effect: "Allow"
              # TODO: Security - figure out why this only works with * and fix it
              - Action: "s3:*"
                Resource: "*"
                Effect: "Allow"
=======
        - PolicyName: "GenericDataLookupLambdaAccess"
          PolicyDocument:
            Version: "2012-10-17"
            Statement:
              - Action:
                  - "s3:GetObject"
                  - "s3:PutObject"
                Resource: !Sub "arn:aws:s3:::${DataPlaneBucket}/*"
                Effect: "Allow"
              - Action: "lambda:InvokeFunction"
                Resource: !Ref DataPlaneHandlerArn
                Effect: "Allow"
>>>>>>> 08e1af32

  mediaConvertS3Role:
    Type: "AWS::IAM::Role"
    Properties:
      AssumeRolePolicyDocument:
        Version: "2012-10-17"
        Statement:
          - Effect: "Allow"
            Principal:
              Service:
                - "mediaconvert.amazonaws.com"
            Action:
              - "sts:AssumeRole"
      Policies:
        - PolicyName: "MediaconvertAllowS3"
          PolicyDocument:
            Version: "2012-10-17"
            Statement:
              - Action:
                  - "s3:GetObject"
                  - "s3:PutObject"
                Resource: !Sub "arn:aws:s3:::${DataPlaneBucket}/*"
                Effect: "Allow"

  mediaConvertLambdaRole:
    Type: "AWS::IAM::Role"
    Properties:
      AssumeRolePolicyDocument:
        Version: "2012-10-17"
        Statement:
          - Action: "sts:AssumeRole"
            Effect: "Allow"
            Principal:
              Service: "lambda.amazonaws.com"
      Policies:
        - PolicyName: "MediaConvertLambdaAccess"
          PolicyDocument:
            Version: "2012-10-17"
            Statement:
              - Action:
                  [
                    "mediaconvert:GetJob",
                    "mediaconvert:ListJobs",
                    "mediaconvert:DescribeEndpoints",
                    "mediaconvert:CreateJob"
                  ]
                Resource: "*"
                Effect: "Allow"
              - Action:
                  - "logs:CreateLogGroup"
                  - "logs:CreateLogStream"
                  - "logs:PutLogEvents"
                Resource: "arn:aws:logs:*:*:*:*"
                Effect: "Allow"
              - Action:
                  - "iam:PassRole"
                Resource: !GetAtt "mediaConvertS3Role.Arn"
                Effect: "Allow"
              - Action:
                  - "s3:GetObject"
                  - "s3:PutObject"
                Resource: !Sub "arn:aws:s3:::${DataPlaneBucket}/*"
                Effect: "Allow"
              - Action: "lambda:InvokeFunction"
                Resource: !Ref DataPlaneHandlerArn
                Effect: "Allow"

  transcribeRole:
    Type: "AWS::IAM::Role"
    Properties:
      AssumeRolePolicyDocument:
        Version: "2012-10-17"
        Statement:
          - Action: "sts:AssumeRole"
            Effect: "Allow"
            Principal:
              Service: "lambda.amazonaws.com"
      Policies:
        - PolicyName: "TranscribeAccess"
          PolicyDocument:
            Version: "2012-10-17"
            Statement:
              - Action:
                  [
                    "transcribe:GetVocabulary",
                    "transcribe:GetTranscriptionJob",
                    "transcribe:CreateVocabulary",
                    "transcribe:StartStreamTranscription",
                    "transcribe:StartTranscriptionJob",
                    "transcribe:UpdateVocabulary",
                    "transcribe:ListTranscriptionJobs",
                    "transcribe:ListVocabularies"
                  ]
                Resource: "*"
                Effect: "Allow"
              - Action:
                  - "logs:CreateLogGroup"
                  - "logs:CreateLogStream"
                  - "logs:PutLogEvents"
                Resource: "arn:aws:logs:*:*:*:*"
                Effect: Allow
              - Action:
                  - "s3:GetObject"
                  - "s3:PutObject"
                Resource: !Sub "arn:aws:s3:::${DataPlaneBucket}/*"
                Effect: "Allow"
              - Action: "lambda:InvokeFunction"
                Resource: !Ref DataPlaneHandlerArn
                Effect: "Allow"

  captionsRole:
    Type: "AWS::IAM::Role"
    Properties:
      AssumeRolePolicyDocument:
        Version: "2012-10-17"
        Statement:
          - Action: "sts:AssumeRole"
            Effect: "Allow"
            Principal:
              Service: "lambda.amazonaws.com"
      Policies:
        - PolicyName: "CaptionsAccess"
          PolicyDocument:
            Version: "2012-10-17"
            Statement:
              - Action:
                  - "logs:CreateLogGroup"
                  - "logs:CreateLogStream"
                  - "logs:PutLogEvents"
                Resource: "arn:aws:logs:*:*:*:*"
                Effect: Allow
              - Action:
                  - "s3:GetObject"
                  - "s3:PutObject"
                Resource: !Sub "arn:aws:s3:::${DataPlaneBucket}/*"
                Effect: "Allow"
              - Action: "lambda:InvokeFunction"
                Resource: !Ref DataPlaneHandlerArn
                Effect: "Allow"

  translateRole:
    Type: "AWS::IAM::Role"
    Properties:
      AssumeRolePolicyDocument:
        Version: "2012-10-17"
        Statement:
          - Action: "sts:AssumeRole"
            Effect: "Allow"
            Principal:
              Service: "lambda.amazonaws.com"
      Policies:
        - PolicyName: "TranslateAccess"
          PolicyDocument:
            Version: "2012-10-17"
            Statement:
              - Action: [
                "translate:GetTerminology",
                "translate:ListTerminologies",
                "translate:ImportTerminology",
                "translate:TranslateText"
              ]
                Resource: "*"
                Effect: "Allow"
              - Action:
                  - "logs:CreateLogGroup"
                  - "logs:CreateLogStream"
                  - "logs:PutLogEvents"
                Resource: "arn:aws:logs:*:*:*:*"
                Effect: Allow
              - Action:
                  - "s3:GetObject"
                  - "s3:PutObject"
                Resource: !Sub "arn:aws:s3:::${DataPlaneBucket}/*"
                Effect: "Allow"
              - Action: "lambda:InvokeFunction"
                Resource: !Ref DataPlaneHandlerArn
                Effect: "Allow"

  pollyRole:
    Type: "AWS::IAM::Role"
    Properties:
      AssumeRolePolicyDocument:
        Version: "2012-10-17"
        Statement:
          - Action: "sts:AssumeRole"
            Effect: "Allow"
            Principal:
              Service: "lambda.amazonaws.com"
          - Action: "sts:AssumeRole"
            Effect: "Allow"
            Principal:
              Service: "comprehend.amazonaws.com"
      Policies:
        - PolicyName: "PollyAccess"
          PolicyDocument:
            Version: "2012-10-17"
            Statement:
              - Action:
                  [
                    "polly:SynthesizeSpeech",
                    "polly:StartSpeechSynthesisTask",
                    "polly:ListLexicons",
                    "polly:GetSpeechSynthesisTask",
                    "polly:ListSpeechSynthesisTasks",
                    "comprehend:DetectDominantLanguage",
                    "polly:GetLexicon",
                    "polly:DescribeVoices"
                  ]
                Resource: "*"
                Effect: "Allow"
              - Action:
                  - "logs:CreateLogGroup"
                  - "logs:CreateLogStream"
                  - "logs:PutLogEvents"
                Resource: "arn:aws:logs:*:*:*:*"
                Effect: Allow
              - Action:
                  - "s3:GetObject"
                  - "s3:PutObject"
                Resource: !Sub "arn:aws:s3:::${DataPlaneBucket}/*"
                Effect: "Allow"
              - Action:
                  - "comprehend:DetectDominantLanguage"
                Resource: "*"
                Effect: "Allow"
              - Action: "lambda:InvokeFunction"
                Resource: !Ref DataPlaneHandlerArn
                Effect: "Allow"

  comprehendS3Role:
    Type: "AWS::IAM::Role"
    Properties:
      AssumeRolePolicyDocument:
        Version: "2012-10-17"
        Statement:
          - Effect: "Allow"
            Principal:
              Service:
                - "comprehend.amazonaws.com"
            Action:
              - "sts:AssumeRole"
      Policies:
        - PolicyName: "ComprehendAllowS3"
          PolicyDocument:
            Version: "2012-10-17"
            Statement:
              - Action:
                  - "s3:GetObject"
                  - "s3:PutObject"
                Resource: !Sub "arn:aws:s3:::${DataPlaneBucket}/*"
                Effect: "Allow"
              - Action:
                  - "s3:ListBucket"
                Resource: !Sub "arn:aws:s3:::${DataPlaneBucket}"
                Effect: "Allow"

  comprehendRole:
    Type: "AWS::IAM::Role"
    Properties:
      AssumeRolePolicyDocument:
        Version: "2012-10-17"
        Statement:
          - Action: "sts:AssumeRole"
            Effect: "Allow"
            Principal:
              Service: "lambda.amazonaws.com"
      Policies:
        - PolicyName: "comprehendAccess"
          PolicyDocument:
            Version: "2012-10-17"
            Statement:
              - Action:
                  - iam:PassRole
                Resource: !GetAtt "comprehendS3Role.Arn"
                Effect: "Allow"
              - Action:
                  - "logs:CreateLogGroup"
                  - "logs:CreateLogStream"
                  - "logs:PutLogEvents"
                Resource: "arn:aws:logs:*:*:*:*"
                Effect: "Allow"
              - Action:
                  - "s3:GetObject"
                  - "s3:PutObject"
                Resource: !Sub "arn:aws:s3:::${DataPlaneBucket}/*"
                Effect: "Allow"
              - Action:
                  [
                    "comprehend:StartEntitiesDetectionJob",
                    "comprehend:DetectSentiment",
                    "comprehend:DescribeEntityRecognizer",
                    "comprehend:ListTopicsDetectionJobs",
                    "comprehend:DescribeDominantLanguageDetectionJob",
                    "comprehend:StopTrainingEntityRecognizer",
                    "comprehend:DescribeDocumentClassificationJob",
                    "comprehend:StopSentimentDetectionJob",
                    "comprehend:StartDominantLanguageDetectionJob",
                    "comprehend:StartTopicsDetectionJob",
                    "comprehend:DetectDominantLanguage",
                    "comprehend:CreateDocumentClassifier",
                    "comprehend:ListEntityRecognizers",
                    "iam:PassRole",
                    "comprehend:ListSentimentDetectionJobs",
                    "comprehend:BatchDetectSyntax",
                    "comprehend:StartSentimentDetectionJob",
                    "comprehend:ListDominantLanguageDetectionJobs",
                    "comprehend:ListDocumentClassifiers",
                    "comprehend:DescribeKeyPhrasesDetectionJob",
                    "comprehend:CreateEntityRecognizer",
                    "comprehend:ListKeyPhrasesDetectionJobs",
                    "comprehend:DescribeSentimentDetectionJob",
                    "comprehend:DescribeTopicsDetectionJob",
                    "comprehend:StopDominantLanguageDetectionJob",
                    "comprehend:BatchDetectSentiment",
                    "comprehend:StartKeyPhrasesDetectionJob",
                    "comprehend:BatchDetectEntities",
                    "comprehend:BatchDetectKeyPhrases",
                    "comprehend:ListEntitiesDetectionJobs",
                    "comprehend:StopKeyPhrasesDetectionJob",
                    "comprehend:ListDocumentClassificationJobs",
                    "comprehend:DetectSyntax",
                    "comprehend:DescribeEntitiesDetectionJob",
                    "comprehend:StopTrainingDocumentClassifier",
                    "comprehend:ListTagsForResource",
                    "comprehend:DescribeDocumentClassifier",
                    "comprehend:StopEntitiesDetectionJob",
                    "comprehend:BatchDetectDominantLanguage",
                    "comprehend:StartDocumentClassificationJob",
                    "comprehend:DetectEntities",
                    "comprehend:DetectKeyPhrases"
                  ]
                Resource: "*"
                Effect: "Allow"
              - Action: "lambda:InvokeFunction"
                Resource: !Ref DataPlaneHandlerArn
                Effect: "Allow"

  rekognitionRole:
    Type: "AWS::IAM::Role"
    Properties:
      ManagedPolicyArns:
        # TODO: Security - Scope this down
        - arn:aws:iam::aws:policy/service-role/AWSLambdaBasicExecutionRole
        - arn:aws:iam::aws:policy/AmazonSNSFullAccess
        - arn:aws:iam::aws:policy/AmazonRekognitionFullAccess
        - arn:aws:iam::aws:policy/AmazonS3ReadOnlyAccess
        - arn:aws:iam::aws:policy/AmazonSQSFullAccess
      AssumeRolePolicyDocument:
        Version: "2012-10-17"
        Statement:
          - Action:
              - "sts:AssumeRole"
            Effect: "Allow"
            Principal:
              Service: "lambda.amazonaws.com"
      Policies:
        - PolicyName: "RekogPassRolePolicy"
          PolicyDocument:
            Version: "2012-10-17"
            Statement:
              # TODO: Security - Scope this down
              - Action:
                  - iam:PassRole
                Resource: "*"
                Effect: "Allow"
              - Action: "lambda:InvokeFunction"
                Resource: !Ref DataPlaneHandlerArn
                Effect: "Allow"
        - PolicyName: "RekognitionSNSPublishPolicy"
          PolicyDocument:
            Version: "2012-10-17"
            Statement:
              - Action:
                  - sns:Publish
                Resource: !Ref "snsRekognitionTopic"
                Effect: "Allow"

  StepFunctionRole:
    Type: "AWS::IAM::Role"
    Properties:
      AssumeRolePolicyDocument:
        Version: "2012-10-17"
        Statement:
          - Action: "sts:AssumeRole"
            Effect: "Allow"
            Principal:
              Service: "states.amazonaws.com"
      Policies:
        - PolicyName: "MieSfnLambdaAccess"
          PolicyDocument:
            Version: "2012-10-17"
            Statement:
              # TODO: Security - Need to scope this down (no good answer for this yet)
              - Action: "lambda:InvokeFunction"
                Resource: "arn:aws:lambda:*:*:function:*"
                Effect: "Allow"

  # Lambda functions
  # Frame extractor
  FrameExtractorFunction:
    Type: "AWS::Lambda::Function"
    Properties:
      MemorySize: 512
      Timeout: 120
      Handler: "frame_extractor.lambda_handler"
      Layers:
        - !Ref "MediaInsightsEnginePython36Layer"
        - !Ref "MediaInsightsEngineCv2PythonLayer"
      Role: !GetAtt "frameExtractorRole.Arn"
      Code:
        S3Bucket: !FindInMap ["SourceCode", "General", "S3Bucket"]
        S3Key:
          !Join [
            "/",
            [
            !FindInMap ["SourceCode", "General", "KeyPrefix"],
            "frame_extractor.zip",
            ],
          ]
      Runtime: "python3.6"
      Environment:
        Variables:
          DataplaneEndpoint: !Ref "DataPlaneEndpoint"
          DATAPLANE_BUCKET: !Ref "DataPlaneBucket"
          STORE_FRAMES: "resized"

<<<<<<< HEAD
=======
  # This is a generic Lambda function for getting metadata from JSON file in S3:
  startGenericDataLookup:
    Type: "AWS::Lambda::Function"
    Properties:
      Handler: "generic_data_lookup.lambda_handler"
      Layers:
        - !Ref MediaInsightsEnginePython37Layer
      Role: !GetAtt genericDataLookupLambdaRole.Arn
      Code:
        S3Bucket: !FindInMap ["SourceCode", "General", "S3Bucket"]
        S3Key:
          !Join [
            "/",
            [
            !FindInMap ["SourceCode", "General", "KeyPrefix"],
            "generic_data_lookup.zip",
            ],
          ]
      Runtime: "python3.7"
      Timeout: 300
      Environment:
        Variables:
          OPERATOR_NAME: "GenericDataLookup"
          DataplaneEndpoint: !Ref "DataPlaneEndpoint"
          DataLookupRole: !GetAtt genericDataLookupLambdaRole.Arn

  # Comprehend
>>>>>>> 08e1af32

  startKeyPhrases:
    Type: "AWS::Lambda::Function"
    Properties:
      Handler: "start_key_phrases.lambda_handler"
      Layers:
        - !Ref MediaInsightsEnginePython37Layer
      Role: !GetAtt comprehendRole.Arn
      Code:
        S3Bucket: !FindInMap ["SourceCode", "General", "S3Bucket"]
        S3Key:
          !Join [
            "/",
            [
            !FindInMap ["SourceCode", "General", "KeyPrefix"],
            "start_key_phrases.zip",
            ],
          ]
      Runtime: "python3.7"
      Timeout: 300
      Environment:
        Variables:
          OPERATOR_NAME: "comprehendStartKeyPhrases"
          DataplaneEndpoint: !Ref "DataPlaneEndpoint"
          comprehendRole: !GetAtt comprehendS3Role.Arn
          botoConfig: '{"user_agent": "aws-tm-mie/python3.7/lambda"}'

  getKeyPhrases:
    Type: "AWS::Lambda::Function"
    Properties:
      Handler: "get_key_phrases.lambda_handler"
      Layers:
        - !Ref MediaInsightsEnginePython37Layer
      Role: !GetAtt comprehendRole.Arn
      Code:
        S3Bucket: !FindInMap ["SourceCode", "General", "S3Bucket"]
        S3Key:
          !Join [
            "/",
            [
            !FindInMap ["SourceCode", "General", "KeyPrefix"],
            "get_key_phrases.zip",
            ],
          ]
      Runtime: "python3.7"
      Timeout: 300
      Environment:
        Variables:
          OPERATOR_NAME: "comprehendGetKeyPhrases"
          DataplaneEndpoint: !Ref "DataPlaneEndpoint"
          comprehendRole: !GetAtt comprehendS3Role.Arn
          botoConfig: '{"user_agent": "aws-tm-mie/python3.7/lambda"}'

  startEntityDetection:
    Type: "AWS::Lambda::Function"
    Properties:
      Handler: "start_entity_detection.lambda_handler"
      Layers:
        - !Ref MediaInsightsEnginePython37Layer
      Role: !GetAtt comprehendRole.Arn
      Code:
        S3Bucket: !FindInMap ["SourceCode", "General", "S3Bucket"]
        S3Key:
          !Join [
            "/",
            [
            !FindInMap ["SourceCode", "General", "KeyPrefix"],
            "start_entity_detection.zip",
            ],
          ]
      Runtime: "python3.7"
      Timeout: 300
      Environment:
        Variables:
          OPERATOR_NAME: "comprehendStartEntityDetection"
          DataplaneEndpoint: !Ref "DataPlaneEndpoint"
          comprehendRole: !GetAtt comprehendS3Role.Arn
          botoConfig: '{"user_agent": "aws-tm-mie/python3.7/lambda"}'

  getEntityDetection:
    Type: "AWS::Lambda::Function"
    Properties:
      Handler: "get_entity_detection.lambda_handler"
      Layers:
        - !Ref MediaInsightsEnginePython37Layer
      Role: !GetAtt comprehendRole.Arn
      Code:
        S3Bucket: !FindInMap ["SourceCode", "General", "S3Bucket"]
        S3Key:
          !Join [
            "/",
            [
            !FindInMap ["SourceCode", "General", "KeyPrefix"],
            "get_entity_detection.zip",
            ],
          ]
      Runtime: "python3.7"
      Timeout: 300
      Environment:
        Variables:
          OPERATOR_NAME: "comprehendEntityDetection"
          DataplaneEndpoint: !Ref "DataPlaneEndpoint"
          comprehendRole: !GetAtt comprehendS3Role.Arn
          botoConfig: '{"user_agent": "aws-tm-mie/python3.7/lambda"}'


  # Rekognition

  startBatchContentModeration:
    Type: "AWS::Lambda::Function"
    Properties:
      MemorySize: 512
      Timeout: 600
      Handler: "start_batch_content_moderation.lambda_handler"
      Layers:
        - !Ref "MediaInsightsEnginePython37Layer"
      Role: !GetAtt "rekognitionRole.Arn"
      Code:
        S3Bucket: !FindInMap ["SourceCode", "General", "S3Bucket"]
        S3Key:
          !Join [
            "/",
            [
            !FindInMap ["SourceCode", "General", "KeyPrefix"],
            "start_batch_content_moderation.zip",
            ],
          ]
      Runtime: "python3.7"
      Environment:
        Variables:
          DataplaneEndpoint: !Ref "DataPlaneEndpoint"
          DATAPLANE_BUCKET: !Ref "DataPlaneBucket"

  startBatchFaceSearch:
    Type: "AWS::Lambda::Function"
    Properties:
      MemorySize: 512
      Timeout: 600
      Handler: "start_batch_face_search.lambda_handler"
      Layers:
        - !Ref "MediaInsightsEnginePython37Layer"
        - !Ref "MediaInsightsEngineCv2PythonLayer"
      Role: !GetAtt "rekognitionRole.Arn"
      Code:
        S3Bucket: !FindInMap ["SourceCode", "General", "S3Bucket"]
        S3Key:
          !Join [
            "/",
            [
            !FindInMap ["SourceCode", "General", "KeyPrefix"],
            "start_batch_face_search.zip",
            ],
          ]
      Runtime: "python3.6"
      Environment:
        Variables:
          DataplaneEndpoint: !Ref "DataPlaneEndpoint"
          DATAPLANE_BUCKET: !Ref "DataPlaneBucket"

  startBatchTextDetection:
    Type: "AWS::Lambda::Function"
    Properties:
      MemorySize: 512
      Timeout: 600
      Handler: "start_batch_text_detection.lambda_handler"
      Layers:
        - !Ref "MediaInsightsEnginePython37Layer"
      Role: !GetAtt "rekognitionRole.Arn"
      Code:
        S3Bucket: !FindInMap ["SourceCode", "General", "S3Bucket"]
        S3Key:
          !Join [
            "/",
            [
            !FindInMap ["SourceCode", "General", "KeyPrefix"],
            "start_batch_text_detection.zip",
            ],
          ]
      Runtime: "python3.7"
      Environment:
        Variables:
          DataplaneEndpoint: !Ref "DataPlaneEndpoint"
          DATAPLANE_BUCKET: !Ref "DataPlaneBucket"

  startBatchWeaponDetection:
    Type: "AWS::Lambda::Function"
    Properties:
      MemorySize: 512
      Timeout: 600
      Handler: "start_batch_weapon_detection.lambda_handler"
      Layers:
        - !Ref "MediaInsightsEnginePython37Layer"
      Role: !GetAtt "rekognitionRole.Arn"
      Code:
        S3Bucket: !FindInMap ["SourceCode", "General", "S3Bucket"]
        S3Key:
          !Join [
            "/",
            [
            !FindInMap ["SourceCode", "General", "KeyPrefix"],
            "start_batch_weapon_detection.zip",
            ],
          ]
      Runtime: "python3.7"
      Environment:
        Variables:
          DataplaneEndpoint: !Ref "DataPlaneEndpoint"
          DATAPLANE_BUCKET: !Ref "DataPlaneBucket"

  startCelebrityRecognition:
    Type: "AWS::Lambda::Function"
    Properties:
      Handler: "start_celebrity_recognition.lambda_handler"
      Layers:
        - !Ref MediaInsightsEnginePython37Layer
      Role: !GetAtt "rekognitionRole.Arn"
      Code:
        S3Bucket: !FindInMap ["SourceCode", "General", "S3Bucket"]
        S3Key:
          !Join [
            "/",
            [
              !FindInMap ["SourceCode", "General", "KeyPrefix"],
              "start_celebrity_recognition.zip",
            ],
          ]
      Runtime: "python3.7"
      Timeout: 300
      Environment:
        Variables:
          REKOGNITION_SNS_TOPIC_ARN: !Ref "snsRekognitionTopic"
          REKOGNITION_ROLE_ARN: !GetAtt "rekognitionRole.Arn"
          OPERATOR_NAME: "celebrityRecognition"
          DataplaneEndpoint: !Ref "DataPlaneEndpoint"
          DATAPLANE_BUCKET: !Ref "DataPlaneBucket"
          botoConfig: '{"user_agent": "aws-tm-mie/python3.7/lambda"}'

  checkCelebrityRecognition:
    Type: "AWS::Lambda::Function"
    Properties:
      Handler: "check_celebrity_recognition_status.lambda_handler"
      Layers:
        - !Ref MediaInsightsEnginePython37Layer
      Role: !GetAtt "rekognitionRole.Arn"
      Code:
        S3Bucket: !FindInMap ["SourceCode", "General", "S3Bucket"]
        S3Key:
          !Join [
            "/",
            [
              !FindInMap ["SourceCode", "General", "KeyPrefix"],
              "check_celebrity_recognition_status.zip",
            ],
          ]
      Runtime: "python3.7"
      Timeout: 300
      Environment:
        Variables:
          REKOGNITION_ROLE_ARN: !GetAtt "rekognitionRole.Arn"
          OPERATOR_NAME: "celebrityRecognition"
          DataplaneEndpoint: !Ref "DataPlaneEndpoint"
          DATAPLANE_BUCKET: !Ref "DataPlaneBucket"
          botoConfig: '{"user_agent": "aws-tm-mie/python3.7/lambda"}'

  startContentModeration:
    Type: "AWS::Lambda::Function"
    Properties:
      Handler: "start_content_moderation.lambda_handler"
      Layers:
        - !Ref MediaInsightsEnginePython37Layer
      Role: !GetAtt "rekognitionRole.Arn"
      Code:
        S3Bucket: !FindInMap ["SourceCode", "General", "S3Bucket"]
        S3Key:
          !Join [
            "/",
            [
              !FindInMap ["SourceCode", "General", "KeyPrefix"],
              "start_content_moderation.zip",
            ],
          ]
      Runtime: "python3.7"
      Timeout: 300
      Environment:
        Variables:
          REKOGNITION_SNS_TOPIC_ARN: !Ref "snsRekognitionTopic"
          REKOGNITION_ROLE_ARN: !GetAtt "rekognitionRole.Arn"
          OPERATOR_NAME: "contentModeration"
          DataplaneEndpoint: !Ref "DataPlaneEndpoint"
          DATAPLANE_BUCKET: !Ref "DataPlaneBucket"
          botoConfig: '{"user_agent": "aws-tm-mie/python3.7/lambda"}'

  checkContentModeration:
    Type: "AWS::Lambda::Function"
    Properties:
      Handler: "check_content_moderation_status.lambda_handler"
      Layers:
        - !Ref MediaInsightsEnginePython37Layer
      Role: !GetAtt "rekognitionRole.Arn"
      Code:
        S3Bucket: !FindInMap ["SourceCode", "General", "S3Bucket"]
        S3Key:
          !Join [
            "/",
            [
              !FindInMap ["SourceCode", "General", "KeyPrefix"],
              "check_content_moderation_status.zip",
            ],
          ]
      Runtime: "python3.7"
      Timeout: 300
      Environment:
        Variables:
          REKOGNITION_ROLE_ARN: !GetAtt "rekognitionRole.Arn"
          OPERATOR_NAME: "contentModeration"
          DataplaneEndpoint: !Ref "DataPlaneEndpoint"
          DATAPLANE_BUCKET: !Ref "DataPlaneBucket"
          botoConfig: '{"user_agent": "aws-tm-mie/python3.7/lambda"}'

  startFaceDetection:
    Type: "AWS::Lambda::Function"
    Properties:
      Handler: "start_face_detection.lambda_handler"
      Layers:
        - !Ref MediaInsightsEnginePython37Layer
      Role: !GetAtt "rekognitionRole.Arn"
      Code:
        S3Bucket: !FindInMap ["SourceCode", "General", "S3Bucket"]
        S3Key:
          !Join [
            "/",
            [
              !FindInMap ["SourceCode", "General", "KeyPrefix"],
              "start_face_detection.zip",
            ],
          ]
      Runtime: "python3.7"
      Timeout: 300
      Environment:
        Variables:
          REKOGNITION_SNS_TOPIC_ARN: !Ref "snsRekognitionTopic"
          REKOGNITION_ROLE_ARN: !GetAtt "rekognitionRole.Arn"
          OPERATOR_NAME: "faceDetection"
          DataplaneEndpoint: !Ref "DataPlaneEndpoint"
          DATAPLANE_BUCKET: !Ref "DataPlaneBucket"
          botoConfig: '{"user_agent": "aws-tm-mie/python3.7/lambda"}'

  checkFaceDetection:
    Type: "AWS::Lambda::Function"
    Properties:
      Handler: "check_face_detection_status.lambda_handler"
      Layers:
        - !Ref MediaInsightsEnginePython37Layer
      Role: !GetAtt "rekognitionRole.Arn"
      Code:
        S3Bucket: !FindInMap ["SourceCode", "General", "S3Bucket"]
        S3Key:
          !Join [
            "/",
            [
              !FindInMap ["SourceCode", "General", "KeyPrefix"],
              "check_face_detection_status.zip",
            ],
          ]
      Runtime: "python3.7"
      Timeout: 300
      Environment:
        Variables:
          REKOGNITION_ROLE_ARN: !GetAtt "rekognitionRole.Arn"
          OPERATOR_NAME: "faceDetection"
          DataplaneEndpoint: !Ref "DataPlaneEndpoint"
          DATAPLANE_BUCKET: !Ref "DataPlaneBucket"
          botoConfig: '{"user_agent": "aws-tm-mie/python3.7/lambda"}'

  startFaceSearch:
    Type: "AWS::Lambda::Function"
    Properties:
      Handler: "start_face_search.lambda_handler"
      Layers:
        - !Ref MediaInsightsEnginePython37Layer
      Role: !GetAtt "rekognitionRole.Arn"
      Code:
        S3Bucket: !FindInMap ["SourceCode", "General", "S3Bucket"]
        S3Key:
          !Join [
            "/",
            [
              !FindInMap ["SourceCode", "General", "KeyPrefix"],
              "start_face_search.zip",
            ],
          ]
      Runtime: "python3.7"
      Timeout: 300
      Environment:
        Variables:
          REKOGNITION_SNS_TOPIC_ARN: !Ref "snsRekognitionTopic"
          REKOGNITION_ROLE_ARN: !GetAtt "rekognitionRole.Arn"
          OPERATOR_NAME: "faceSearch"
          DataplaneEndpoint: !Ref "DataPlaneEndpoint"
          DATAPLANE_BUCKET: !Ref "DataPlaneBucket"
          botoConfig: '{"user_agent": "aws-tm-mie/python3.7/lambda"}'

  checkFaceSearch:
    Type: "AWS::Lambda::Function"
    Properties:
      Handler: "check_face_search_status.lambda_handler"
      Layers:
        - !Ref MediaInsightsEnginePython37Layer
      Role: !GetAtt "rekognitionRole.Arn"
      Code:
        S3Bucket: !FindInMap ["SourceCode", "General", "S3Bucket"]
        S3Key:
          !Join [
            "/",
            [
              !FindInMap ["SourceCode", "General", "KeyPrefix"],
              "check_face_search_status.zip",
            ],
          ]
      Runtime: "python3.7"
      Timeout: 300
      Environment:
        Variables:
          REKOGNITION_ROLE_ARN: !GetAtt "rekognitionRole.Arn"
          OPERATOR_NAME: "faceSearch"
          DataplaneEndpoint: !Ref "DataPlaneEndpoint"
          DATAPLANE_BUCKET: !Ref "DataPlaneBucket"
          botoConfig: '{"user_agent": "aws-tm-mie/python3.7/lambda"}'

  startLabelDetection:
    Type: "AWS::Lambda::Function"
    Properties:
      Handler: "start_label_detection.lambda_handler"
      Layers:
        - !Ref MediaInsightsEnginePython37Layer
      Role: !GetAtt "rekognitionRole.Arn"
      Code:
        S3Bucket: !FindInMap ["SourceCode", "General", "S3Bucket"]
        S3Key:
          !Join [
            "/",
            [
              !FindInMap ["SourceCode", "General", "KeyPrefix"],
              "start_label_detection.zip",
            ],
          ]
      Runtime: "python3.7"
      Timeout: 300
      Environment:
        Variables:
          REKOGNITION_SNS_TOPIC_ARN: !Ref "snsRekognitionTopic"
          REKOGNITION_ROLE_ARN: !GetAtt "rekognitionRole.Arn"
          OPERATOR_NAME: "labelDetection"
          DataplaneEndpoint: !Ref "DataPlaneEndpoint"
          DATAPLANE_BUCKET: !Ref "DataPlaneBucket"
          botoConfig: '{"user_agent": "aws-tm-mie/python3.7/lambda"}'

  checkLabelDetection:
    Type: "AWS::Lambda::Function"
    Properties:
      Handler: "check_label_detection_status.lambda_handler"
      Layers:
        - !Ref MediaInsightsEnginePython37Layer
      Role: !GetAtt "rekognitionRole.Arn"
      Code:
        S3Bucket: !FindInMap ["SourceCode", "General", "S3Bucket"]
        S3Key:
          !Join [
            "/",
            [
              !FindInMap ["SourceCode", "General", "KeyPrefix"],
              "check_label_detection_status.zip",
            ],
          ]
      Runtime: "python3.7"
      Timeout: 300
      Environment:
        Variables:
          REKOGNITION_ROLE_ARN: !GetAtt "rekognitionRole.Arn"
          OPERATOR_NAME: "labelDetection"
          DataplaneEndpoint: !Ref "DataPlaneEndpoint"
          DATAPLANE_BUCKET: !Ref "DataPlaneBucket"
          botoConfig: '{"user_agent": "aws-tm-mie/python3.7/lambda"}'

  startPersonTracking:
    Type: "AWS::Lambda::Function"
    Properties:
      Handler: "start_person_tracking.lambda_handler"
      Layers:
        - !Ref MediaInsightsEnginePython37Layer
      Role: !GetAtt "rekognitionRole.Arn"
      Code:
        S3Bucket: !FindInMap ["SourceCode", "General", "S3Bucket"]
        S3Key:
          !Join [
            "/",
            [
              !FindInMap ["SourceCode", "General", "KeyPrefix"],
              "start_person_tracking.zip",
            ],
          ]
      Runtime: "python3.7"
      Timeout: 300
      Environment:
        Variables:
          REKOGNITION_SNS_TOPIC_ARN: !Ref "snsRekognitionTopic"
          REKOGNITION_ROLE_ARN: !GetAtt "rekognitionRole.Arn"
          OPERATOR_NAME: "personTracking"
          botoConfig: '{"user_agent": "aws-tm-mie/python3.7/lambda"}'

  checkPersonTracking:
    Type: "AWS::Lambda::Function"
    Properties:
      Handler: "check_person_tracking_status.lambda_handler"
      Layers:
        - !Ref MediaInsightsEnginePython37Layer
      Role: !GetAtt "rekognitionRole.Arn"
      Code:
        S3Bucket: !FindInMap ["SourceCode", "General", "S3Bucket"]
        S3Key:
          !Join [
            "/",
            [
              !FindInMap ["SourceCode", "General", "KeyPrefix"],
              "check_person_tracking_status.zip",
            ],
          ]
      Runtime: "python3.7"
      Timeout: 300
      Environment:
        Variables:
          REKOGNITION_ROLE_ARN: !GetAtt "rekognitionRole.Arn"
          OPERATOR_NAME: "personTracking"
          DataplaneEndpoint: !Ref "DataPlaneEndpoint"
          DATAPLANE_BUCKET: !Ref "DataPlaneBucket"
          botoConfig: '{"user_agent": "aws-tm-mie/python3.7/lambda"}'

  # Mediaconvert Lambdas

  StartMediaConvertFunction:
    Type: "AWS::Lambda::Function"
    Properties:
      Handler: "start_media_convert.lambda_handler"
      Layers:
        - !Ref "MediaInsightsEnginePython37Layer"
      Role: !GetAtt "mediaConvertLambdaRole.Arn"
      Code:
        S3Bucket: !FindInMap ["SourceCode", "General", "S3Bucket"]
        S3Key:
          !Join [
            "/",
            [
              !FindInMap ["SourceCode", "General", "KeyPrefix"],
              "start_media_convert.zip",
            ],
          ]
      Runtime: "python3.7"
      Environment:
        Variables:
          mediaconvertRole: !GetAtt "mediaConvertS3Role.Arn"
          DataplaneEndpoint: !Ref "DataPlaneEndpoint"
          DATAPLANE_BUCKET: !Ref "DataPlaneBucket"

  CheckMediaConvertFunction:
    Type: "AWS::Lambda::Function"
    Properties:
      Handler: "get_media_convert.lambda_handler"
      Layers:
        - !Ref "MediaInsightsEnginePython37Layer"
      Role: !GetAtt "mediaConvertLambdaRole.Arn"
      Code:
        S3Bucket: !FindInMap ["SourceCode", "General", "S3Bucket"]
        S3Key:
          !Join [
            "/",
            [
              !FindInMap ["SourceCode", "General", "KeyPrefix"],
              "get_media_convert.zip",
            ],
          ]
      Runtime: "python3.7"
      Environment:
        Variables:
          DataplaneEndpoint: !Ref "DataPlaneEndpoint"
          DATAPLANE_BUCKET: !Ref "DataPlaneBucket"

  # Transcribe Lambdas

  StartTranscribeFunction:
    Type: "AWS::Lambda::Function"
    Properties:
      Handler: "start_transcribe.lambda_handler"
      Layers:
        - !Ref "MediaInsightsEnginePython37Layer"
      Role: !GetAtt "transcribeRole.Arn"
      Code:
        S3Bucket: !FindInMap ["SourceCode", "General", "S3Bucket"]
        S3Key:
          !Join [
            "/",
            [
              !FindInMap ["SourceCode", "General", "KeyPrefix"],
              "start_transcribe.zip",
            ],
          ]
      Runtime: "python3.7"
      Environment:
        Variables:
          DataplaneEndpoint: !Ref "DataPlaneEndpoint"
          DATAPLANE_BUCKET: !Ref "DataPlaneBucket"
          botoConfig: '{"user_agent": "aws-tm-mie/python3.7/lambda"}'

  CheckTranscribeFunction:
    Type: "AWS::Lambda::Function"
    Properties:
      Handler: "get_transcribe.lambda_handler"
      Layers:
        - !Ref "MediaInsightsEnginePython37Layer"
      Role: !GetAtt "transcribeRole.Arn"
      Code:
        S3Bucket: !FindInMap ["SourceCode", "General", "S3Bucket"]
        S3Key:
          !Join [
            "/",
            [
              !FindInMap ["SourceCode", "General", "KeyPrefix"],
              "get_transcribe.zip",
            ],
          ]
      Runtime: "python3.7"
      Environment:
        Variables:
          DataplaneEndpoint: !Ref "DataPlaneEndpoint"
          DATAPLANE_BUCKET: !Ref "DataPlaneBucket"
          botoConfig: '{"user_agent": "aws-tm-mie/python3.7/lambda"}'

  # Create Web Captions Lambda

  WebCaptionsFunction:
    Type: "AWS::Lambda::Function"
    Properties:
      Handler: "get_captions.web_captions"
      Layers:
        - !Ref "MediaInsightsEnginePython37Layer"
      Role: !GetAtt "captionsRole.Arn"
      Code:
        S3Bucket: !FindInMap ["SourceCode", "General", "S3Bucket"]
        S3Key:
          !Join [
            "/",
            [
            !FindInMap ["SourceCode", "General", "KeyPrefix"],
            "get_captions.zip",
            ],
          ]
      Runtime: "python3.7"
      Timeout: 300
      Environment:
        Variables:
          DataplaneEndpoint: !Ref "DataPlaneEndpoint"
          DATAPLANE_BUCKET: !Ref "DataPlaneBucket"

  # Create Time Series Lambda

  CreateSRTCaptionsFunction:
    Type: "AWS::Lambda::Function"
    Properties:
      Handler: "get_captions.create_srt"
      Layers:
        - !Ref "MediaInsightsEnginePython37Layer"
      Role: !GetAtt "captionsRole.Arn"
      Code:
        S3Bucket: !FindInMap ["SourceCode", "General", "S3Bucket"]
        S3Key:
          !Join [
            "/",
            [
            !FindInMap ["SourceCode", "General", "KeyPrefix"],
            "get_captions.zip",
            ],
          ]
      Runtime: "python3.7"
      Timeout: 300
      Environment:
        Variables:
          DataplaneEndpoint: !Ref "DataPlaneEndpoint"
          DATAPLANE_BUCKET: !Ref "DataPlaneBucket"

  CreateVTTCaptionsFunction:
    Type: "AWS::Lambda::Function"
    Properties:
      Handler: "get_captions.create_vtt"
      Layers:
        - !Ref "MediaInsightsEnginePython37Layer"
      Role: !GetAtt "captionsRole.Arn"
      Code:
        S3Bucket: !FindInMap ["SourceCode", "General", "S3Bucket"]
        S3Key:
          !Join [
            "/",
            [
            !FindInMap ["SourceCode", "General", "KeyPrefix"],
            "get_captions.zip",
            ],
          ]
      Runtime: "python3.7"
      Timeout: 300
      Environment:
        Variables:
          DataplaneEndpoint: !Ref "DataPlaneEndpoint"
          DATAPLANE_BUCKET: !Ref "DataPlaneBucket"

  WebToSRTCaptionsFunction:
    Type: "AWS::Lambda::Function"
    Properties:
      Handler: "get_captions.web_to_srt"
      Layers:
        - !Ref "MediaInsightsEnginePython37Layer"
      Role: !GetAtt "captionsRole.Arn"
      Code:
        S3Bucket: !FindInMap ["SourceCode", "General", "S3Bucket"]
        S3Key:
          !Join [
            "/",
            [
            !FindInMap ["SourceCode", "General", "KeyPrefix"],
            "get_captions.zip",
            ],
          ]
      Runtime: "python3.7"
      Timeout: 300
      Environment:
        Variables:
          DataplaneEndpoint: !Ref "DataPlaneEndpoint"
          DATAPLANE_BUCKET: !Ref "DataPlaneBucket"

  WebToVTTCaptionsFunction:
    Type: "AWS::Lambda::Function"
    Properties:
      Handler: "get_captions.web_to_vtt"
      Layers:
        - !Ref "MediaInsightsEnginePython37Layer"
      Role: !GetAtt "captionsRole.Arn"
      Code:
        S3Bucket: !FindInMap ["SourceCode", "General", "S3Bucket"]
        S3Key:
          !Join [
            "/",
            [
            !FindInMap ["SourceCode", "General", "KeyPrefix"],
            "get_captions.zip",
            ],
          ]
      Runtime: "python3.7"
      Timeout: 300
      Environment:
        Variables:
          DataplaneEndpoint: !Ref "DataPlaneEndpoint"
          DATAPLANE_BUCKET: !Ref "DataPlaneBucket"

  # Translate Lambdas

  TranslateFunction:
    Type: "AWS::Lambda::Function"
    Properties:
      Handler: "start_translate.lambda_handler"
      Layers:
        - !Ref "MediaInsightsEnginePython37Layer"
      Role: !GetAtt "translateRole.Arn"
      Code:
        S3Bucket: !FindInMap ["SourceCode", "General", "S3Bucket"]
        S3Key:
          !Join [
            "/",
            [
              !FindInMap ["SourceCode", "General", "KeyPrefix"],
              "start_translate.zip",
            ],
          ]
      Runtime: "python3.7"
      Environment:
        Variables:
          DataplaneEndpoint: !Ref "DataPlaneEndpoint"
          DATAPLANE_BUCKET: !Ref "DataPlaneBucket"
          botoConfig: '{"user_agent": "aws-tm-mie/python3.7/lambda"}'

  # Polly Lambdas

  StartPollyFunction:
    Type: "AWS::Lambda::Function"
    Properties:
      Handler: "start_polly.lambda_handler"
      Layers:
        - !Ref "MediaInsightsEnginePython37Layer"
      Role: !GetAtt "pollyRole.Arn"
      Code:
        S3Bucket: !FindInMap ["SourceCode", "General", "S3Bucket"]
        S3Key:
          !Join [
            "/",
            [
              !FindInMap ["SourceCode", "General", "KeyPrefix"],
              "start_polly.zip",
            ],
          ]
      Runtime: "python3.7"
      Environment:
        Variables:
          DataplaneEndpoint: !Ref "DataPlaneEndpoint"
          DATAPLANE_BUCKET: !Ref "DataPlaneBucket"
          botoConfig: '{"user_agent": "aws-tm-mie/python3.7/lambda"}'

  CheckPollyFunction:
    Type: "AWS::Lambda::Function"
    Properties:
      Handler: "get_polly.lambda_handler"
      Layers:
        - !Ref "MediaInsightsEnginePython37Layer"
      Role: !GetAtt "pollyRole.Arn"
      Code:
        S3Bucket: !FindInMap ["SourceCode", "General", "S3Bucket"]
        S3Key:
          !Join [
            "/",
            [
              !FindInMap ["SourceCode", "General", "KeyPrefix"],
              "get_polly.zip",
            ],
          ]
      Runtime: "python3.7"
      Environment:
        Variables:
          DataplaneEndpoint: !Ref "DataPlaneEndpoint"
          DATAPLANE_BUCKET: !Ref "DataPlaneBucket"
          botoConfig: '{"user_agent": "aws-tm-mie/python3.7/lambda"}'

  # Register as operators in the control plane

<<<<<<< HEAD
  FrameExtractorOperation:
=======
  GenericDataLookupOperation:
>>>>>>> 08e1af32
    Type: Custom::CustomResource
    Properties:
      ServiceToken: !Ref WorkflowCustomResourceArn
      ResourceType: "Operation"
<<<<<<< HEAD
      Name: "frameExtractor"
      Type: "Sync"
      Configuration: { "MediaType": "Video", "Enabled": true }
      StartLambdaArn: !GetAtt FrameExtractorFunction.Arn
      StateMachineExecutionRoleArn: !GetAtt StepFunctionRole.Arn

  BatchContentModerationOperation:
    Type: Custom::CustomResource
    Properties:
      ServiceToken: !Ref WorkflowCustomResourceArn
      ResourceType: "Operation"
      Name: "batchModeration"
      Type: "Sync"
      Configuration: { "MediaType": "Images", "Enabled": true }
      StartLambdaArn: !GetAtt startBatchContentModeration.Arn
      StateMachineExecutionRoleArn: !GetAtt StepFunctionRole.Arn

  BatchFaceSearchOperation:
    Type: Custom::CustomResource
    Properties:
      ServiceToken: !Ref WorkflowCustomResourceArn
      ResourceType: "Operation"
      Name: "batchFaceSearch"
      Type: "Sync"
      Configuration: { "MediaType": "Images", "Enabled": true }
      StartLambdaArn: !GetAtt startBatchFaceSearch.Arn
      StateMachineExecutionRoleArn: !GetAtt StepFunctionRole.Arn

  BatchTextDetectionOperation:
    Type: Custom::CustomResource
    Properties:
      ServiceToken: !Ref WorkflowCustomResourceArn
      ResourceType: "Operation"
      Name: "batchTextDetection"
      Type: "Sync"
      Configuration: { "MediaType": "Images", "Enabled": true }
      StartLambdaArn: !GetAtt startBatchTextDetection.Arn
      StateMachineExecutionRoleArn: !GetAtt StepFunctionRole.Arn

  BatchWeaponDetectionhOperation:
    Type: Custom::CustomResource
    Properties:
      ServiceToken: !Ref WorkflowCustomResourceArn
      ResourceType: "Operation"
      Name: "batchWeaponDetection"
      Type: "Sync"
      Configuration: { "MediaType": "Images", "Enabled": true }
      StartLambdaArn: !GetAtt startBatchWeaponDetection.Arn
=======
      Name: "GenericDataLookup"
      Type: "Sync"
      Configuration: { "MediaType": "Video", "Enabled": true }
      StartLambdaArn: !GetAtt startGenericDataLookup.Arn
>>>>>>> 08e1af32
      StateMachineExecutionRoleArn: !GetAtt StepFunctionRole.Arn

  MediaconvertOperation:
    Type: Custom::CustomResource
    Properties:
      ServiceToken: !Ref WorkflowCustomResourceArn
      ResourceType: "Operation"
      Name: "Mediaconvert"
      Type: "Async"
      Configuration: { "MediaType": "Video", "Enabled": true }
      StartLambdaArn: !GetAtt StartMediaConvertFunction.Arn
      MonitorLambdaArn: !GetAtt CheckMediaConvertFunction.Arn
      StateMachineExecutionRoleArn: !GetAtt StepFunctionRole.Arn

  TranscribeOperation:
    Type: Custom::CustomResource
    Properties:
      ServiceToken: !Ref WorkflowCustomResourceArn
      ResourceType: "Operation"
      Name: "Transcribe"
      Type: "Async"
      Configuration:
        { "TranscribeLanguage": "en-US", "MediaType": "Audio", "Enabled": true }
      StartLambdaArn: !GetAtt StartTranscribeFunction.Arn
      MonitorLambdaArn: !GetAtt CheckTranscribeFunction.Arn
      StateMachineExecutionRoleArn: !GetAtt StepFunctionRole.Arn

  WebCaptionsOperation:
    Type: Custom::CustomResource
    Properties:
      ServiceToken: !Ref WorkflowCustomResourceArn
      ResourceType: "Operation"
      Name: "WebCaptions"
      Type: "Sync"
      Configuration: { "MediaType": "Text", "Enabled": true }
      StartLambdaArn: !GetAtt WebCaptionsFunction.Arn
      StateMachineExecutionRoleArn: !GetAtt StepFunctionRole.Arn

  CreateSRTCaptionsOperation:
    Type: Custom::CustomResource
    Properties:
      ServiceToken: !Ref WorkflowCustomResourceArn
      ResourceType: "Operation"
      Name: "CreateSRTCaptions"
      Type: "Sync"
      Configuration: { "MediaType": "Text", "Enabled": true }
      StartLambdaArn: !GetAtt CreateSRTCaptionsFunction.Arn
      StateMachineExecutionRoleArn: !GetAtt StepFunctionRole.Arn

  CreateVTTCaptionsOperation:
    Type: Custom::CustomResource
    Properties:
      ServiceToken: !Ref WorkflowCustomResourceArn
      ResourceType: "Operation"
      Name: "CreateVTTCaptions"
      Type: "Sync"
      Configuration: { "MediaType": "Text", "Enabled": true }
      StartLambdaArn: !GetAtt CreateVTTCaptionsFunction.Arn
      StateMachineExecutionRoleArn: !GetAtt StepFunctionRole.Arn

  WebToSRTCaptionsOperation:
    Type: Custom::CustomResource
    Properties:
      ServiceToken: !Ref WorkflowCustomResourceArn
      ResourceType: "Operation"
      Name: "WebToSRTCaptions"
      Type: "Sync"
      Configuration: { "MediaType": "MetadataOnly", "Enabled": true }
      StartLambdaArn: !GetAtt WebToSRTCaptionsFunction.Arn
      StateMachineExecutionRoleArn: !GetAtt StepFunctionRole.Arn

  WebToVTTCaptionsOperation:
    Type: Custom::CustomResource
    Properties:
      ServiceToken: !Ref WorkflowCustomResourceArn
      ResourceType: "Operation"
      Name: "WebToVTTCaptions"
      Type: "Sync"
      Configuration: { "MediaType": "MetadataOnly", "Enabled": true }
      StartLambdaArn: !GetAtt WebToVTTCaptionsFunction.Arn
      StateMachineExecutionRoleArn: !GetAtt StepFunctionRole.Arn

  TranslateOperation:
    Type: Custom::CustomResource
    Properties:
      ServiceToken: !Ref WorkflowCustomResourceArn
      ResourceType: "Operation"
      Name: "Translate"
      Type: "Sync"
      Configuration:
        {
          "MediaType": "Text",
          "TargetLanguageCode": "ru",
          "Enabled": true,
          "SourceLanguageCode": "en",
        }
      StartLambdaArn: !GetAtt TranslateFunction.Arn
      StateMachineExecutionRoleArn: !GetAtt StepFunctionRole.Arn

  PollyOperation:
    Type: Custom::CustomResource
    Properties:
      ServiceToken: !Ref WorkflowCustomResourceArn
      ResourceType: "Operation"
      Name: "Polly"
      Type: "Async"
      Configuration: { "MediaType": "Text", "Enabled": true }
      StartLambdaArn: !GetAtt StartPollyFunction.Arn
      MonitorLambdaArn: !GetAtt CheckPollyFunction.Arn
      StateMachineExecutionRoleArn: !GetAtt StepFunctionRole.Arn

  comprehendPhrasesOperation:
    Type: Custom::CustomResource
    Properties:
      ServiceToken: !Ref WorkflowCustomResourceArn
      ResourceType: "Operation"
      Name: "ComprehendKeyPhrases"
      Type: "Async"
      Configuration: { "MediaType": "Text", "Enabled": true }
      StartLambdaArn: !GetAtt startKeyPhrases.Arn
      MonitorLambdaArn: !GetAtt getKeyPhrases.Arn
      StateMachineExecutionRoleArn: !GetAtt StepFunctionRole.Arn

  comprehendEntitiesOperation:
    Type: Custom::CustomResource
    Properties:
      ServiceToken: !Ref WorkflowCustomResourceArn
      ResourceType: "Operation"
      Name: "ComprehendEntities"
      Type: "Async"
      Configuration: { "MediaType": "Text", "Enabled": true }
      StartLambdaArn: !GetAtt startEntityDetection.Arn
      MonitorLambdaArn: !GetAtt getEntityDetection.Arn
      StateMachineExecutionRoleArn: !GetAtt StepFunctionRole.Arn

  celebrityRecognitionOperation:
    Type: Custom::CustomResource
    Properties:
      ServiceToken: !Ref WorkflowCustomResourceArn
      ResourceType: "Operation"
      Name: "celebrityRecognition"
      Type: "Async"
      Configuration: { "MediaType": "Video", "Enabled": true }
      StartLambdaArn: !GetAtt startCelebrityRecognition.Arn
      MonitorLambdaArn: !GetAtt checkCelebrityRecognition.Arn
      StateMachineExecutionRoleArn: !GetAtt StepFunctionRole.Arn

  celebrityRecognitionOperationImage:
    Type: Custom::CustomResource
    Properties:
      ServiceToken: !Ref WorkflowCustomResourceArn
      ResourceType: "Operation"
      Name: "celebrityRecognitionImage"
      Type: "Sync"
      Configuration: { "MediaType": "Image", "Enabled": true }
      StartLambdaArn: !GetAtt startCelebrityRecognition.Arn
      StateMachineExecutionRoleArn: !GetAtt StepFunctionRole.Arn

  contentModerationOperation:
    Type: Custom::CustomResource
    Properties:
      ServiceToken: !Ref WorkflowCustomResourceArn
      ResourceType: "Operation"
      Name: "contentModeration"
      Type: "Async"
      Configuration: { "MediaType": "Video", "Enabled": true }
      StartLambdaArn: !GetAtt startContentModeration.Arn
      MonitorLambdaArn: !GetAtt checkContentModeration.Arn
      StateMachineExecutionRoleArn: !GetAtt StepFunctionRole.Arn

  contentModerationOperationImage:
    Type: Custom::CustomResource
    Properties:
      ServiceToken: !Ref WorkflowCustomResourceArn
      ResourceType: "Operation"
      Name: "contentModerationImage"
      Type: "Sync"
      Configuration: { "MediaType": "Image", "Enabled": true }
      StartLambdaArn: !GetAtt startContentModeration.Arn
      StateMachineExecutionRoleArn: !GetAtt StepFunctionRole.Arn

  faceDetectionOperation:
    Type: Custom::CustomResource
    Properties:
      ServiceToken: !Ref WorkflowCustomResourceArn
      ResourceType: "Operation"
      Name: "faceDetection"
      Type: "Async"
      Configuration: { "MediaType": "Video", "Enabled": true }
      StartLambdaArn: !GetAtt startFaceDetection.Arn
      MonitorLambdaArn: !GetAtt checkFaceDetection.Arn
      StateMachineExecutionRoleArn: !GetAtt StepFunctionRole.Arn

  faceDetectionOperationImage:
    Type: Custom::CustomResource
    Properties:
      ServiceToken: !Ref WorkflowCustomResourceArn
      ResourceType: "Operation"
      Name: "faceDetectionImage"
      Type: "Sync"
      Configuration: { "MediaType": "Image", "Enabled": true }
      StartLambdaArn: !GetAtt startFaceDetection.Arn
      StateMachineExecutionRoleArn: !GetAtt StepFunctionRole.Arn

  faceSearchOperation:
    Type: Custom::CustomResource
    Properties:
      ServiceToken: !Ref WorkflowCustomResourceArn
      ResourceType: "Operation"
      Name: "faceSearch"
      Type: "Async"
      Configuration: { "MediaType": "Video", "Enabled": true }
      StartLambdaArn: !GetAtt startFaceSearch.Arn
      MonitorLambdaArn: !GetAtt checkFaceSearch.Arn
      StateMachineExecutionRoleArn: !GetAtt StepFunctionRole.Arn

  faceSearchOperationImage:
    Type: Custom::CustomResource
    Properties:
      ServiceToken: !Ref WorkflowCustomResourceArn
      ResourceType: "Operation"
      Name: "faceSearchImage"
      Type: "Sync"
      Configuration: { "MediaType": "Image", "Enabled": true }
      StartLambdaArn: !GetAtt startFaceSearch.Arn
      StateMachineExecutionRoleArn: !GetAtt StepFunctionRole.Arn

  labelDetectionOperation:
    Type: Custom::CustomResource
    Properties:
      ServiceToken: !Ref WorkflowCustomResourceArn
      ResourceType: "Operation"
      Name: "labelDetection"
      Type: "Async"
      Configuration: { "MediaType": "Video", "Enabled": true }
      StartLambdaArn: !GetAtt startLabelDetection.Arn
      MonitorLambdaArn: !GetAtt checkLabelDetection.Arn
      StateMachineExecutionRoleArn: !GetAtt StepFunctionRole.Arn

  labelDetectionOperationImage:
    Type: Custom::CustomResource
    Properties:
      ServiceToken: !Ref WorkflowCustomResourceArn
      ResourceType: "Operation"
      Name: "labelDetectionImage"
      Type: "Sync"
      Configuration: { "MediaType": "Image", "Enabled": true }
      StartLambdaArn: !GetAtt startLabelDetection.Arn
      StateMachineExecutionRoleArn: !GetAtt StepFunctionRole.Arn

  personTrackingOperation:
    Type: Custom::CustomResource
    Properties:
      ServiceToken: !Ref WorkflowCustomResourceArn
      ResourceType: "Operation"
      Name: "personTracking"
      Type: "Async"
      Configuration: { "MediaType": "Video", "Enabled": true }
      StartLambdaArn: !GetAtt startPersonTracking.Arn
      MonitorLambdaArn: !GetAtt checkPersonTracking.Arn
      StateMachineExecutionRoleArn: !GetAtt StepFunctionRole.Arn

  # Export operator names as outputs

Outputs:
<<<<<<< HEAD
  FrameExtractorOperation:
    Description: "Operation name of the FrameExtractor Operator"
    Value: !GetAtt FrameExtractorOperation.Name
    Export:
      Name: !Join [":", [!Ref "AWS::StackName", FrameExtractor]]
  BatchFaceSearchOperation:
    Description: "Operation name of rek batch facesearch"
    Value: !GetAtt BatchFaceSearchOperation.Name
    Export:
      Name: !Join [":", [!Ref "AWS::StackName", BatchFaceSearch]]
=======
  GenericDataLookupOperation:
    Description: "Operation name of GenericDataLookup"
    Value: !GetAtt GenericDataLookupOperation.Name
    Export:
      Name: !Join [":", [!Ref "AWS::StackName", GenericDataLookup]]
>>>>>>> 08e1af32
  MediaconvertOperation:
    Description: "Operation name of mediaconvert"
    Value: !GetAtt MediaconvertOperation.Name
    Export:
      Name: !Join [":", [!Ref "AWS::StackName", Mediaconvert]]
  TranscribeOperation:
    Description: "Operation name of transcribe"
    Value: !GetAtt TranscribeOperation.Name
    Export:
      Name: !Join [":", [!Ref "AWS::StackName", Transcribe]]
  WebCaptionsOperation:
    Description: "Operation to create web captions"
    Value: !GetAtt WebCaptionsOperation.Name
    Export:
      Name: !Join [":", [!Ref "AWS::StackName", WebCaptions]]
  CreateSRTCaptionsOperation:
    Description: "Operation to create SRT captions"
    Value: !GetAtt CreateSRTCaptionsOperation.Name
    Export:
      Name: !Join [":", [!Ref "AWS::StackName", CreateSRTCaptions]]
  CreateVTTCaptionsOperation:
    Description: "Operation to create VTT captions"
    Value: !GetAtt CreateVTTCaptionsOperation.Name
    Export:
      Name: !Join [":", [!Ref "AWS::StackName", CreateVTTCaptions]]
  WebToSRTCaptionsOperation:
    Description: "Operation to convert web captions to SRT format"
    Value: !GetAtt WebToSRTCaptionsOperation.Name
    Export:
      Name: !Join [":", [!Ref "AWS::StackName", WebToSRTCaptions]]
  WebToVTTCaptionsOperation:
    Description: "Operation to convert web captions to VTT format"
    Value: !GetAtt WebToVTTCaptionsOperation.Name
    Export:
      Name: !Join [":", [!Ref "AWS::StackName", WebToVTTCaptions]]
  TranslateOperation:
    Description: "Operation name of translate"
    Value: !GetAtt TranslateOperation.Name
    Export:
      Name: !Join [":", [!Ref "AWS::StackName", Translate]]
  PollyOperation:
    Description: "Operation name of polly"
    Value: !GetAtt PollyOperation.Name
    Export:
      Name: !Join [":", [!Ref "AWS::StackName", Polly]]
  comprehendPhrasesOperation:
    Description: "Operation name of polly"
    Value: !GetAtt comprehendPhrasesOperation.Name
    Export:
      Name: !Join [":", [!Ref "AWS::StackName", ComprehendPhrases]]
  comprehendEntitiesOperation:
    Description: "Operation name of polly"
    Value: !GetAtt comprehendEntitiesOperation.Name
    Export:
      Name: !Join [":", [!Ref "AWS::StackName", ComprehendEntities]]

  # Rekognition video
  CelebRecognition:
    Description: "CelebRecognition operator"
    Value: !GetAtt celebrityRecognitionOperation.Name
    Export:
      Name: !Join [":", [!Ref "AWS::StackName", CelebRecognition]]
  ContentModeration:
    Description: "Content moderation operator"
    Value: !GetAtt contentModerationOperation.Name
    Export:
      Name: !Join [":", [!Ref "AWS::StackName", ContentModeration]]
  FaceSearch:
    Description: "Face search operator"
    Value: !GetAtt faceSearchOperation.Name
    Export:
      Name: !Join [":", [!Ref "AWS::StackName", FaceSearch]]
  FaceDetection:
    Description: "Face detection operator"
    Value: !GetAtt faceDetectionOperation.Name
    Export:
      Name: !Join [":", [!Ref "AWS::StackName", FaceDetection]]
  LabelDetection:
    Description: "Label detection operator"
    Value: !GetAtt labelDetectionOperation.Name
    Export:
      Name: !Join [":", [!Ref "AWS::StackName", LabelDetection]]
  PersonTracking:
    Description: "Person tracking"
    Value: !GetAtt personTrackingOperation.Name
    Export:
      Name: !Join [":", [!Ref "AWS::StackName", PersonTracking]]

  # Rekognition image
  CelebrityRecognitionOperationImage:
    Description: "CelebRecognition image operator"
    Value: !GetAtt celebrityRecognitionOperationImage.Name
    Export:
      Name: !Join [":", [!Ref "AWS::StackName", CelebRecognitionImage]]
  ContentModerationOperationImage:
    Description: "Content moderation image operator"
    Value: !GetAtt contentModerationOperationImage.Name
    Export:
      Name: !Join [":", [!Ref "AWS::StackName", ContentModerationImage]]
  FaceDetectionOperationImage:
    Description: "Face detection image operator"
    Value: !GetAtt faceDetectionOperationImage.Name
    Export:
      Name: !Join [":", [!Ref "AWS::StackName", FaceDetectionImage]]
  FaceSearchOperationImage:
    Description: "Face search image operator"
    Value: !GetAtt faceSearchOperationImage.Name
    Export:
      Name: !Join [":", [!Ref "AWS::StackName", FaceSearchImage]]
  LabelDetectionOperationImage:
    Description: "CelebRecognition image operator"
    Value: !GetAtt labelDetectionOperationImage.Name
    Export:
      Name: !Join [":", [!Ref "AWS::StackName", LabelDetectionImage]]
  StackName:
    Value: !Ref AWS::StackName<|MERGE_RESOLUTION|>--- conflicted
+++ resolved
@@ -43,19 +43,11 @@
 
   # IAM Roles:
 
-<<<<<<< HEAD
   frameExtractorRole:
-=======
-  genericDataLookupLambdaRole:
->>>>>>> 08e1af32
     Type: "AWS::IAM::Role"
     Properties:
       ManagedPolicyArns:
         - arn:aws:iam::aws:policy/service-role/AWSLambdaBasicExecutionRole
-<<<<<<< HEAD
-=======
-        - arn:aws:iam::aws:policy/AmazonS3ReadOnlyAccess
->>>>>>> 08e1af32
       AssumeRolePolicyDocument:
         Version: "2012-10-17"
         Statement:
@@ -65,7 +57,6 @@
             Principal:
               Service: "lambda.amazonaws.com"
       Policies:
-<<<<<<< HEAD
         - PolicyName: "MieframeExtractorPolicy"
           PolicyDocument:
             Version: "2012-10-17"
@@ -77,20 +68,33 @@
               - Action: "s3:*"
                 Resource: "*"
                 Effect: "Allow"
-=======
-        - PolicyName: "GenericDataLookupLambdaAccess"
-          PolicyDocument:
-            Version: "2012-10-17"
-            Statement:
-              - Action:
-                  - "s3:GetObject"
-                  - "s3:PutObject"
-                Resource: !Sub "arn:aws:s3:::${DataPlaneBucket}/*"
-                Effect: "Allow"
-              - Action: "lambda:InvokeFunction"
-                Resource: !Ref DataPlaneHandlerArn
-                Effect: "Allow"
->>>>>>> 08e1af32
+  
+  # genericDataLookupLambdaRole:
+  #   Type: "AWS::IAM::Role"
+  #   Properties:
+  #     ManagedPolicyArns:
+  #       - arn:aws:iam::aws:policy/service-role/AWSLambdaBasicExecutionRole
+  #     AssumeRolePolicyDocument:
+  #       Version: "2012-10-17"
+  #       Statement:
+  #         - Action:
+  #             - "sts:AssumeRole"
+  #           Effect: "Allow"
+  #           Principal:
+  #             Service: "lambda.amazonaws.com"
+  #     Policies:
+  #       - PolicyName: "GenericDataLookupLambdaAccess"
+  #         PolicyDocument:
+  #           Version: "2012-10-17"
+  #           Statement:
+  #             - Action:
+  #                 - "s3:GetObject"
+  #                 - "s3:PutObject"
+  #               Resource: !Sub "arn:aws:s3:::${DataPlaneBucket}/*"
+  #               Effect: "Allow"
+  #             - Action: "lambda:InvokeFunction"
+  #               Resource: !Ref DataPlaneHandlerArn
+  #               Effect: "Allow"
 
   mediaConvertS3Role:
     Type: "AWS::IAM::Role"
@@ -517,36 +521,6 @@
           DATAPLANE_BUCKET: !Ref "DataPlaneBucket"
           STORE_FRAMES: "resized"
 
-<<<<<<< HEAD
-=======
-  # This is a generic Lambda function for getting metadata from JSON file in S3:
-  startGenericDataLookup:
-    Type: "AWS::Lambda::Function"
-    Properties:
-      Handler: "generic_data_lookup.lambda_handler"
-      Layers:
-        - !Ref MediaInsightsEnginePython37Layer
-      Role: !GetAtt genericDataLookupLambdaRole.Arn
-      Code:
-        S3Bucket: !FindInMap ["SourceCode", "General", "S3Bucket"]
-        S3Key:
-          !Join [
-            "/",
-            [
-            !FindInMap ["SourceCode", "General", "KeyPrefix"],
-            "generic_data_lookup.zip",
-            ],
-          ]
-      Runtime: "python3.7"
-      Timeout: 300
-      Environment:
-        Variables:
-          OPERATOR_NAME: "GenericDataLookup"
-          DataplaneEndpoint: !Ref "DataPlaneEndpoint"
-          DataLookupRole: !GetAtt genericDataLookupLambdaRole.Arn
-
-  # Comprehend
->>>>>>> 08e1af32
 
   startKeyPhrases:
     Type: "AWS::Lambda::Function"
@@ -1385,16 +1359,11 @@
 
   # Register as operators in the control plane
 
-<<<<<<< HEAD
   FrameExtractorOperation:
-=======
-  GenericDataLookupOperation:
->>>>>>> 08e1af32
-    Type: Custom::CustomResource
-    Properties:
-      ServiceToken: !Ref WorkflowCustomResourceArn
-      ResourceType: "Operation"
-<<<<<<< HEAD
+    Type: Custom::CustomResource
+    Properties:
+      ServiceToken: !Ref WorkflowCustomResourceArn
+      ResourceType: "Operation"
       Name: "frameExtractor"
       Type: "Sync"
       Configuration: { "MediaType": "Video", "Enabled": true }
@@ -1434,7 +1403,7 @@
       StartLambdaArn: !GetAtt startBatchTextDetection.Arn
       StateMachineExecutionRoleArn: !GetAtt StepFunctionRole.Arn
 
-  BatchWeaponDetectionhOperation:
+  BatchWeaponDetectionOperation:
     Type: Custom::CustomResource
     Properties:
       ServiceToken: !Ref WorkflowCustomResourceArn
@@ -1443,13 +1412,18 @@
       Type: "Sync"
       Configuration: { "MediaType": "Images", "Enabled": true }
       StartLambdaArn: !GetAtt startBatchWeaponDetection.Arn
-=======
-      Name: "GenericDataLookup"
-      Type: "Sync"
-      Configuration: { "MediaType": "Video", "Enabled": true }
-      StartLambdaArn: !GetAtt startGenericDataLookup.Arn
->>>>>>> 08e1af32
-      StateMachineExecutionRoleArn: !GetAtt StepFunctionRole.Arn
+      StateMachineExecutionRoleArn: !GetAtt StepFunctionRole.Arn
+      
+  # GenericDataLookupOperation:
+  #   Type: Custom::CustomResource
+  #   Properties:
+  #     ServiceToken: !Ref WorkflowCustomResourceArn
+  #     ResourceType: "Operation"
+  #     Name: "GenericDataLookup"
+  #     Type: "Sync"
+  #     Configuration: { "MediaType": "Video", "Enabled": true }
+  #     StartLambdaArn: !GetAtt startGenericDataLookup.Arn
+  #     StateMachineExecutionRoleArn: !GetAtt StepFunctionRole.Arn
 
   MediaconvertOperation:
     Type: Custom::CustomResource
@@ -1714,7 +1688,6 @@
   # Export operator names as outputs
 
 Outputs:
-<<<<<<< HEAD
   FrameExtractorOperation:
     Description: "Operation name of the FrameExtractor Operator"
     Value: !GetAtt FrameExtractorOperation.Name
@@ -1725,13 +1698,11 @@
     Value: !GetAtt BatchFaceSearchOperation.Name
     Export:
       Name: !Join [":", [!Ref "AWS::StackName", BatchFaceSearch]]
-=======
-  GenericDataLookupOperation:
-    Description: "Operation name of GenericDataLookup"
-    Value: !GetAtt GenericDataLookupOperation.Name
-    Export:
-      Name: !Join [":", [!Ref "AWS::StackName", GenericDataLookup]]
->>>>>>> 08e1af32
+  # GenericDataLookupOperation:
+  #   Description: "Operation name of GenericDataLookup"
+  #   Value: !GetAtt GenericDataLookupOperation.Name
+  #   Export:
+  #     Name: !Join [":", [!Ref "AWS::StackName", GenericDataLookup]]
   MediaconvertOperation:
     Description: "Operation name of mediaconvert"
     Value: !GetAtt MediaconvertOperation.Name
