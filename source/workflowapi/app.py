# Copyright 2019 Amazon.com, Inc. or its affiliates. All Rights Reserved.
# SPDX-License-Identifier: Apache-2.0

from chalice import Chalice
from chalice import IAMAuthorizer
from chalice import NotFoundError, BadRequestError, ChaliceViewError, Response, ConflictError, CognitoUserPoolAuthorizer
import boto3
from boto3 import resource
from botocore.client import ClientError
from boto3.dynamodb.conditions import Key, Attr
from aws_xray_sdk.core import xray_recorder
from aws_xray_sdk.core import patch_all

import uuid
import logging
import os
# from datetime import date
# from datetime import time
from datetime import datetime
from operator import itemgetter
from botocore import config
import json
import time
import decimal
import signal
from operator import itemgetter
from jsonschema import validate, ValidationError
# from urllib2 import build_opener, HTTPHandler, Request
from urllib.request import build_opener, HTTPHandler, Request
from MediaInsightsEngineLambdaHelper import DataPlane
from MediaInsightsEngineLambdaHelper import Status as awsmie
import os

APP_NAME = "workflowapi"
API_STAGE = "dev"
app = Chalice(app_name=APP_NAME)
app.debug = True
API_VERSION = "2.0.0"
FRAMEWORK_VERSION = os.environ['FRAMEWORK_VERSION']


def is_aws():
    if os.getenv('AWS_LAMBDA_FUNCTION_NAME') is None:
        return False
    else:
        return True


if is_aws():
    patch_all()

# Setup logging
# Logging Configuration
# extra = {'requestid': app.current_request.context}
# fmt = '[%(levelname)s] [%(funcName)s] - %(message)s'
# logger = logging.getLogger('LUCIFER')
# logging.basicConfig(format=fmt)
# root = logging.getLogger()
# if root.handlers:
#     for handler in root.handlers:
#         root.removeHandler(handler)
# logging.basicConfig(format=fmt)
logger = logging.getLogger('boto3')
logger.setLevel(logging.INFO)

STACK_SHORT_UUID = os.environ["STACK_SHORT_UUID"]
SYSTEM_TABLE_NAME = os.environ["SYSTEM_TABLE_NAME"]
WORKFLOW_TABLE_NAME = os.environ["WORKFLOW_TABLE_NAME"]
STAGE_TABLE_NAME = os.environ["STAGE_TABLE_NAME"]
OPERATION_TABLE_NAME = os.environ["OPERATION_TABLE_NAME"]
WORKFLOW_EXECUTION_TABLE_NAME = os.environ["WORKFLOW_EXECUTION_TABLE_NAME"]
HISTORY_TABLE_NAME = os.environ["HISTORY_TABLE_NAME"]
STAGE_EXECUTION_QUEUE_URL = os.environ["STAGE_EXECUTION_QUEUE_URL"]
STAGE_EXECUTION_ROLE = os.environ["STAGE_EXECUTION_ROLE"]
# FIXME testing NoQ execution
COMPLETE_STAGE_LAMBDA_ARN = os.environ["COMPLETE_STAGE_LAMBDA_ARN"]
FILTER_OPERATION_LAMBDA_ARN = os.environ["FILTER_OPERATION_LAMBDA_ARN"]
OPERATOR_FAILED_LAMBDA_ARN = os.environ["OPERATOR_FAILED_LAMBDA_ARN"]
WORKFLOW_SCHEDULER_LAMBDA_ARN = os.environ["WORKFLOW_SCHEDULER_LAMBDA_ARN"]

mie_config = json.loads(os.environ['botoConfig'])
config = config.Config(**mie_config)

# DynamoDB
DYNAMO_CLIENT = boto3.client("dynamodb", config=config)
DYNAMO_RESOURCE = boto3.resource("dynamodb", config=config)

# Step Functions
SFN_CLIENT = boto3.client('stepfunctions', config=config)

# Simple Queue Service
SQS_RESOURCE = boto3.resource('sqs', config=config)
SQS_CLIENT = boto3.client('sqs', config=config)

# IAM resource
IAM_CLIENT = boto3.client('iam', config=config)
IAM_RESOURCE = boto3.resource('iam', config=config)

# Lambda
LAMBDA_CLIENT = boto3.client("lambda", config=config)
# Helper class to convert a DynamoDB item to JSON.

authorizer = IAMAuthorizer()


class DecimalEncoder(json.JSONEncoder):
    def default(self, o):
        if isinstance(o, decimal.Decimal):
            return str(o)
        return super(DecimalEncoder, self).default(o)


def checkRequiredInput(key, dict, objectname):
    if key not in dict:
        raise BadRequestError("Key '%s' is required in '%s' input" % (
            key, objectname))


def load_apischema():
    schemata = {}
    schema_directory = os.path.dirname(__file__) + "/chalicelib/apischema/"
    for f in os.listdir(schema_directory):
        with open(schema_directory +f) as schema_file:
            schema = json.load(schema_file)
            schemata[schema['title']] = schema
            logger.info("Loaded schema: {}".format(json.dumps(schema)))
    return schemata

SCHEMA = load_apischema()

@app.route('/')
def index():
    """ Test the API endpoint

    Returns:
        
    .. code-block:: python
        
        {"hello":"world"}

    Raises:

        500: ChaliceViewError - internal server error
    """
    return {'hello': 'world'}


@app.route('/version', cors=True, methods=['GET'], authorizer=authorizer)
def version():
    """
    Get the workflow api and framework version numbers

    Returns:

    .. code-block:: python

        {"ApiVersion": "vx.x.x", "FrameworkVersion": "vx.x.x"}
    """
    versions = {"ApiVersion": API_VERSION, "FrameworkVersion": FRAMEWORK_VERSION}
    return versions


##############################################################################
#   ____            _                   ____       _
#  / ___| _   _ ___| |_ ___ _ __ ___   / ___|  ___| |_ _   _ _ __
#  \___ \| | | / __| __/ _ \ '_ ` _ \  \___ \ / _ \ __| | | | '_ \
#   ___) | |_| \__ \ ||  __/ | | | | |  ___) |  __/ |_| |_| | |_) |
#  |____/ \__, |___/\__\___|_| |_| |_| |____/ \___|\__|\__,_| .__/
#         |___/                                             |_|
#
##############################################################################
@app.route('/system/configuration', cors=True, methods=['POST'], authorizer=authorizer)
def create_system_configuration_api():
    """ Add a new system configuration parameter

    - Updates the MIE system configuration with a new parameter or changes the value of
      existing parameters

    Body:

    .. code-block:: python

        {
            "Name": "ParameterName",
            "Value": "ParameterValue"
        }

    Supported parameters:

        MaxConcurrentWorkflows

            Sets the maximum number of workflows that are allowed to run concurrently.
            Any new workflows that are added after MaxConcurrentWorkflows is reached are
            placed on a queue until capacity is freed by completing workflows.  Use this
            to help avoid throttling in service API calls from workflow operators.

            This setting is checked each time the WorkflowSchedulerLambda is run and may
            take up to 60 seconds to take effect.

    Returns:
        None

    Raises:
        200: The system configuration was set successfully successfully.
        400: Bad Request
             - an input value is invalid
        500: ChaliceViewError - internal server error
    """

    try:
        config = json.loads(app.current_request.raw_body.decode())

        logger.info(json.loads(app.current_request.raw_body.decode()))
        system_table = DYNAMO_RESOURCE.Table(SYSTEM_TABLE_NAME)

        # Check allowed values for known configuration parameters
        if config["Name"] == "MaxConcurrentWorkflows":
            if config["Value"] < 1:
                raise BadRequestError("MaxConcurrentWorkflows must be a value > 1")

        system_table.put_item(Item=config)
    except Exception as e:
        logger.info("Exception {}".format(e))
        raise ChaliceViewError("Exception '%s'" % e)

    return {}

@app.route('/system/configuration', cors=True, methods=['GET'], authorizer=authorizer)
def get_system_configuration_api():
    """ Get the current MIE system configuration

    - Gets the current MIE system configuration parameter settings

    Returns:
        A list of dict containing the current MIE system configuration key-value pairs.

        .. code-block:: python

            [
                {
                "Name": "Value"
                },
            ...]

    Raises:
        200: The system configuration was returned successfully.
        500: ChaliceViewError - internal server error
    """

    try:

        system_table = DYNAMO_RESOURCE.Table(SYSTEM_TABLE_NAME)

        # Check if any configuration has been added yet
        response = system_table.scan(
            ConsistentRead=True)

    except Exception as e:
        logger.info("Exception {}".format(e))
        operation = None
        raise ChaliceViewError("Exception '%s'" % e)
    return response["Items"]



##############################################################################
#    ___                       _
#   / _ \ _ __   ___ _ __ __ _| |_ ___  _ __ ___
#  | | | | '_ \ / _ \ '__/ _` | __/ _ \| '__/ __|
#  | |_| | |_) |  __/ | | (_| | || (_) | |  \__ \
#   \___/| .__/ \___|_|  \__,_|\__\___/|_|  |___/
#        |_|
#
##############################################################################

@app.route('/workflow/operation', cors=True, methods=['POST'], authorizer=authorizer)
def create_operation_api():
    """ Create a new operation

    - Generates an operation state machine using the operation lambda(s) provided
    - Creates a singleton operator stage that can be used to run the operator as a single-operator
      stage in a workflow.

    Operators can be synchronous (Sync) or asynchronous (Async). Synchronous operators complete
    before returning control to the invoker, while asynchronous operators return control to the invoker
    when the operation is successfully initiated, but not complete. Asynchronous operators require
    an additional monitoring task to check the status of the operation.

    For more information on how to implemenent lambdas to be used in MIE operators, please
    refer to the MIE Developer Quick Start.



    Body:
    .. code-block:: python

        {
            "Name":"operation-name",
            "Type": ["Async"|"Sync"],
            "Configuration" : {
                    "MediaType": "Video",
                    "Enabled:": True,
                    "configuration1": "value1",
                    "configuration2": "value2",
                    ...
                }
            "StartLambdaArn":arn,
            "MonitorLambdaArn":arn
            }

    Returns:
        A dict mapping keys to the corresponding operation.

        .. code-block:: python

            {
                "Name": string,
                "Type": ["Async"|"Sync"],
                "Configuration" : {
                    "MediaType": "Video|Frame|Audio|Text|...",
                    "Enabled:": boolean,
                    "configuration1": "value1",
                    "configuration2": "value2",
                    ...
                }
                "StartLambdaArn":arn,
                "MonitorLambdaArn":arn,
                "StateMachineAsl": ASL-string
                "StageName": string
            }

    Raises:
        200: The operation and stage was created successfully.
        400: Bad Request
             - one of the input lambdas was not found
             - one or more of the required input keys is missing
             - an input value is invalid
        409: Conflict
        500: ChaliceViewError - internal server error
    """

    operation = None

    operation = json.loads(app.current_request.raw_body.decode())

    logger.info(json.loads(app.current_request.raw_body.decode()))

    operation = create_operation(operation)

    return operation


def create_operation(operation):

    try:
        operation_table = DYNAMO_RESOURCE.Table(OPERATION_TABLE_NAME)

        logger.info(operation)

        validate(instance=operation, schema=SCHEMA["create_operation_request"])
        logger.info("Operation schema is valid")

        Name = operation["Name"]

        # FIXME - can jsonschema validate this?
        if operation["Type"] == "Async":
            checkRequiredInput("MonitorLambdaArn", operation, "Operation monitoring lambda function ARN")
        elif operation["Type"] == "Sync":
            pass
        else:
            raise BadRequestError('Operation Type must in ["Async"|"Sync"]')

        # Check if this operation already exists
        response = operation_table.get_item(
            Key={
                'Name': Name
            },
            ConsistentRead=True)

        if "Item" in response:
            raise ConflictError(
                "A operation with the name '%s' already exists" % Name)

        # Build the operation state machine.

        if operation["Type"] == "Async":
            operationAsl = ASYNC_OPERATION_ASL
        elif operation["Type"] == "Sync":
            operationAsl = SYNC_OPERATION_ASL

        # Setup task parameters in step function.  This filters out the paramters from
        # the stage data structure that belong to this specific operation and passes the
        # result as input to the task lmbda
        # FIXME - remove this if hardcoded one works
        # params = TASK_PARAMETERS_ASL
        # params["OperationName"] = Name
        # params["Configuration.$"] = "$.Configuration." + Name
        # for k,v in operationAsl["States"].items():
        #     if v["Type"] == "Task":
        #         v["Parameters"] = params

        operationAslString = json.dumps(operationAsl)
        operationAslString = operationAslString.replace("%%OPERATION_NAME%%", operation["Name"])
        operationAslString = operationAslString.replace("%%OPERATION_MEDIA_TYPE%%",
                                                        operation["Configuration"]["MediaType"])

        if operation["Type"] == "Async":
            operationAslString = operationAslString.replace("%%OPERATION_MONITOR_LAMBDA%%",
                                                            operation["MonitorLambdaArn"])
        operationAslString = operationAslString.replace("%%OPERATION_START_LAMBDA%%", operation["StartLambdaArn"])
        operationAslString = operationAslString.replace("%%OPERATION_FAILED_LAMBDA%%", OPERATOR_FAILED_LAMBDA_ARN)
        operation["StateMachineAsl"] = operationAslString

        logger.info(json.dumps(operation["StateMachineAsl"]))

        operation["Version"] = "v0"
        operation["Id"] = str(uuid.uuid4())
        operation["Created"] = str(datetime.now().timestamp())
        operation["ResourceType"] = "OPERATION"
        operation["ApiVersion"] = API_VERSION

        operation_table.put_item(Item=operation)
        # build a singleton stage for this operation
        try:
            stage = {}
            stage["Name"] = "_" + operation["Name"]
            stage["Operations"] = []
            stage["Operations"].append(operation["Name"])

            # Build stage
            response = create_stage(stage)

            operation["StageName"] = stage["Name"]

            operation_table.put_item(Item=operation)


        except Exception as e:
            logger.error("Error creating default stage for operation {}: {}".format(operation["Name"], e))
            response = operation_table.delete_item(
                Key={
                    'Name': operation["Name"]
                }
            )
            raise

        # TODO: Once IAM supports the ability to use tag-based policies for
        #  InvokeFunction, put that in the StepFunctionRole definition in
        #  media-insights-stack.yaml and remove the following code block. Inline
        #  policies have length limitations which will prevent users from adding
        #  more than about 35 new operators via the MIE workflow api. Tag based
        #  policies will not have any such limitation.

        # Skip the inline policy creation for operators packaged with MIE.
        # The inline policy is not needed for those operators because the
        # StepFunctionRole has already been defined with permission to invoke
        # those Lambdas (see media-insigts-stack.yaml).
        if not ("OperatorLibrary" in operation["StartLambdaArn"] or "start-wait-operation" in operation["StartLambdaArn"]):
            # If true then this is a new user-defined operator which needs to be added
            # to the StepFunctionRole.
            #
            # Create an IAM policy to allow InvokeFunction on the StartLambdaArn
            policy = {
                "Version": "2012-10-17",
                "Statement": [
                    {
                        "Effect": "Allow",
                        "Action": "lambda:InvokeFunction",
                        "Resource": [
                            operation["StartLambdaArn"]
                        ]
                    }
                ]
            }
            # Add the MonitorLambdaArn to that policy for async operators
            if operation["Type"] == "Async":
                policy['Statement'][0]['Resource'].append(operation["MonitorLambdaArn"])
            # Attach that policy to the stage execution role as an inline policy
            IAM_CLIENT.put_role_policy(
                RoleName=STAGE_EXECUTION_ROLE.split('/')[1],
                PolicyName=operation["Name"],
                PolicyDocument=json.dumps(policy)
            )

    except ConflictError as e:
        logger.error ("got CoonflictError: {}".format (e))
        raise
    except ValidationError as e:
        logger.error("got bad request error: {}".format(e))
        raise BadRequestError(e)
    except Exception as e:
        logger.info("Exception {}".format(e))
        operation = None
        raise ChaliceViewError("Exception '%s'" % e)

    logger.info("end create_operation: {}".format(json.dumps(operation, cls=DecimalEncoder)))
    return operation

# FIXME - dead code?
TASK_PARAMETERS_ASL = {
    "StageName.$": "$.Name",
    "Name":"%%OPERATION_NAME%%",
    "Input.$":"$.Input",
    "Configuration.$":"$.Configuration.%%OPERATION_NAME%%",
    "AssetId.$":"$.AssetId",
    "WorkflowExecutionId.$":"$.WorkflowExecutionId"
}

ASYNC_OPERATION_ASL =         {
    "StartAt": "Filter %%OPERATION_NAME%% Media Type? (%%STAGE_NAME%%)",
    "States": {
        "Filter %%OPERATION_NAME%% Media Type? (%%STAGE_NAME%%)": {
            "Type": "Task",
            "Parameters": {
                "StageName.$": "$.Name",
                "Name":"%%OPERATION_NAME%%",
                "Input.$":"$.Input",
                "Configuration.$":"$.Configuration.%%OPERATION_NAME%%",
                "AssetId.$":"$.AssetId",
                "WorkflowExecutionId.$":"$.WorkflowExecutionId",
                "Type": "%%OPERATION_MEDIA_TYPE%%",
                "Status": "$.Status"
            },
            "Resource": FILTER_OPERATION_LAMBDA_ARN,
            "ResultPath": "$.Outputs",
            "OutputPath": "$.Outputs",
            "Next": "Skip %%OPERATION_NAME%%? (%%STAGE_NAME%%)",
            "Retry": [ {
                "ErrorEquals": ["Lambda.ServiceException", "Lambda.AWSLambdaException", "Lambda.SdkClientException", "Lambda.Unknown", "MasExecutionError"],
                "IntervalSeconds": 2,
                "MaxAttempts": 2,
                "BackoffRate": 2
            }
            ],
            "Catch": [
            {
                "ErrorEquals": ["States.ALL"],
                "Next": "%%OPERATION_NAME%% Failed (%%STAGE_NAME%%)",
                "ResultPath": "$.Outputs"
            }
            ]

        },
        "Skip %%OPERATION_NAME%%? (%%STAGE_NAME%%)": {
            "Type": "Choice",
            "Choices": [{
                "Variable": "$.Status",
                "StringEquals": awsmie.OPERATION_STATUS_STARTED,
                "Next": "Execute %%OPERATION_NAME%% (%%STAGE_NAME%%)"
            }],
            "Default": "%%OPERATION_NAME%% Not Started (%%STAGE_NAME%%)"
        },
        "%%OPERATION_NAME%% Not Started (%%STAGE_NAME%%)": {
            "Type": "Succeed"
        },
        "Execute %%OPERATION_NAME%% (%%STAGE_NAME%%)": {
            "Type": "Task",
            "Resource": "%%OPERATION_START_LAMBDA%%",
            "ResultPath": "$.Outputs",
            "OutputPath": "$.Outputs",
            "Next": "%%OPERATION_NAME%% Wait (%%STAGE_NAME%%)",
            "Retry": [ {
                "ErrorEquals": ["Lambda.ServiceException", "Lambda.AWSLambdaException", "Lambda.SdkClientException", "Lambda.Unknown", "MasExecutionError"],
                "IntervalSeconds": 2,
                "MaxAttempts": 2,
                "BackoffRate": 2
            }
            ],
            "Catch": [
            {
                "ErrorEquals": ["States.ALL"],
                "Next": "%%OPERATION_NAME%% Failed (%%STAGE_NAME%%)",
                "ResultPath": "$.Outputs"
            }
            ]
        },
        "%%OPERATION_NAME%% Wait (%%STAGE_NAME%%)": {
            "Type": "Wait",
            "Seconds": 10,
            "Next": "Get %%OPERATION_NAME%% Status (%%STAGE_NAME%%)"
        },
        "Get %%OPERATION_NAME%% Status (%%STAGE_NAME%%)": {
            "Type": "Task",
            "Resource": "%%OPERATION_MONITOR_LAMBDA%%",
            "Next": "Did %%OPERATION_NAME%% Complete (%%STAGE_NAME%%)",
            "Retry": [ {
                "ErrorEquals": ["Lambda.ServiceException", "Lambda.AWSLambdaException", "Lambda.SdkClientException", "Lambda.Unknown", "MasExecutionError"],
                "IntervalSeconds": 2,
                "MaxAttempts": 2,
                "BackoffRate": 2
            }
            ],
            "Catch": [
            {
                "ErrorEquals": ["States.ALL"],
                "Next": "%%OPERATION_NAME%% Failed (%%STAGE_NAME%%)",
                "ResultPath": "$.Outputs"
            }
            ]
        },
        "Did %%OPERATION_NAME%% Complete (%%STAGE_NAME%%)": {
            "Type": "Choice",
            "Choices": [{
                    "Variable": "$.Status",
                    "StringEquals": "Executing",
                    "Next": "%%OPERATION_NAME%% Wait (%%STAGE_NAME%%)"
                },
                {
                    "Variable": "$.Status",
                    "StringEquals": "Complete",
                    "Next": "%%OPERATION_NAME%% Succeeded (%%STAGE_NAME%%)"
                }
            ],
            "Default": "%%OPERATION_NAME%% Failed (%%STAGE_NAME%%)"
        },
        "%%OPERATION_NAME%% Failed (%%STAGE_NAME%%)": {
            "Type": "Task",
            "End": True,
            "Resource": "%%OPERATION_FAILED_LAMBDA%%",
            "ResultPath": "$",
            "Retry": [{
                "ErrorEquals": ["Lambda.ServiceException", "Lambda.AWSLambdaException", "Lambda.SdkClientException", "Lambda.Unknown", "MasExecutionError"],
                "IntervalSeconds": 2,
                "MaxAttempts": 2,
                "BackoffRate": 2
            }]
        },
        "%%OPERATION_NAME%% Succeeded (%%STAGE_NAME%%)": {
            "Type": "Succeed"
        }
    }
}

SYNC_OPERATION_ASL = {
    "StartAt": "Filter %%OPERATION_NAME%% Media Type? (%%STAGE_NAME%%)",
    "States": {
        "Filter %%OPERATION_NAME%% Media Type? (%%STAGE_NAME%%)": {
            "Type": "Task",
            "Parameters": {
                "StageName.$": "$.Name",
                "Name":"%%OPERATION_NAME%%",
                "Input.$":"$.Input",
                "Configuration.$":"$.Configuration.%%OPERATION_NAME%%",
                "AssetId.$":"$.AssetId",
                "WorkflowExecutionId.$":"$.WorkflowExecutionId",
                "Type": "%%OPERATION_MEDIA_TYPE%%",
                "Status": "$.Status"
            },
            "Resource": FILTER_OPERATION_LAMBDA_ARN,
            "ResultPath": "$.Outputs",
            "OutputPath": "$.Outputs",
            "Next": "Skip %%OPERATION_NAME%%? (%%STAGE_NAME%%)",
            "Retry": [ {
                "ErrorEquals": ["Lambda.ServiceException", "Lambda.AWSLambdaException", "Lambda.SdkClientException", "Lambda.Unknown", "MasExecutionError"],
                "IntervalSeconds": 2,
                "MaxAttempts": 2,
                "BackoffRate": 2
            }
            ],
            "Catch": [
            {
                "ErrorEquals": ["States.ALL"],
                "Next": "%%OPERATION_NAME%% Failed (%%STAGE_NAME%%)",
                "ResultPath": "$.Outputs"
            }
            ]

        },
        "Skip %%OPERATION_NAME%%? (%%STAGE_NAME%%)": {
            "Type": "Choice",
            "Choices": [{
                "Variable": "$.Status",
                "StringEquals": awsmie.OPERATION_STATUS_STARTED,
                "Next": "Execute %%OPERATION_NAME%% (%%STAGE_NAME%%)"
            }],
            "Default": "%%OPERATION_NAME%% Not Started (%%STAGE_NAME%%)"
        },
        "%%OPERATION_NAME%% Not Started (%%STAGE_NAME%%)": {
            "Type": "Succeed"
        },
        "Execute %%OPERATION_NAME%% (%%STAGE_NAME%%)": {
            "Type": "Task",
            "Resource": "%%OPERATION_START_LAMBDA%%",
            "ResultPath": "$.Outputs",
            "OutputPath": "$.Outputs",
            "Next": "Did %%OPERATION_NAME%% Complete (%%STAGE_NAME%%)",
            "Retry": [ {
                "ErrorEquals": ["Lambda.ServiceException", "Lambda.AWSLambdaException", "Lambda.SdkClientException", "Lambda.Unknown", "MasExecutionError"],
                "IntervalSeconds": 2,
                "MaxAttempts": 2,
                "BackoffRate": 2
            }
            ],
            "Catch": [
            {
                "ErrorEquals": ["States.ALL"],
                "Next": "%%OPERATION_NAME%% Failed (%%STAGE_NAME%%)",
                "ResultPath": "$.Outputs"
            }
            ]
        },
        "Did %%OPERATION_NAME%% Complete (%%STAGE_NAME%%)": {
            "Type": "Choice",
            "Choices": [
                {
                    "Variable": "$.Status",
                    "StringEquals": "Complete",
                    "Next": "%%OPERATION_NAME%% Succeeded (%%STAGE_NAME%%)"
                }
            ],
            "Default": "%%OPERATION_NAME%% Failed (%%STAGE_NAME%%)"
        },
        "%%OPERATION_NAME%% Failed (%%STAGE_NAME%%)": {
            "Type": "Task",
            "End": True,
            "Resource": "%%OPERATION_FAILED_LAMBDA%%",
            "ResultPath": "$",
            "Retry": [{
                "ErrorEquals": ["Lambda.ServiceException", "Lambda.AWSLambdaException", "Lambda.SdkClientException", "Lambda.Unknown", "MasExecutionError"],
                "IntervalSeconds": 2,
                "MaxAttempts": 2,
                "BackoffRate": 2
            }]
        },
        "%%OPERATION_NAME%% Succeeded (%%STAGE_NAME%%)": {
            "Type": "Succeed"
        }
    }
}


@app.route('/workflow/operation', cors=True, methods=['PUT'], authorizer=authorizer)
def update_operation():
    """ Update operation NOT IMPLEMENTED

    """
    operation = {"Message": "Update on stages in not implemented"}
    return operation


@app.route('/workflow/operation', cors=True, methods=['GET'], authorizer=authorizer)
def list_operations():
    """ List all defined operators

    Returns:
        A list of operation definitions.

    Raises:
        200: All operations returned sucessfully.
        500: ChaliceViewError - internal server error
    """

    table = DYNAMO_RESOURCE.Table(OPERATION_TABLE_NAME)

    response = table.scan()
    operations = response['Items']
    while 'LastEvaluatedKey' in response:
        response = table.scan(ExclusiveStartKey=response['LastEvaluatedKey'])
        operations.extend(response['Items'])

    return operations


@app.route('/workflow/operation/{Name}', cors=True, methods=['GET'], authorizer=authorizer)
def get_operation_by_name(Name):
    """ Get an operation definition by name

    Returns:
        A dictionary containing the operation definition.

    Raises:
        200: All operations returned sucessfully.
        404: Not found
        500: Internal server error
    """
    operation_table = DYNAMO_RESOURCE.Table(OPERATION_TABLE_NAME)
    operation = None
    response = operation_table.get_item(
        Key={
            'Name': Name
        })

    if "Item" in response:
        operation = response["Item"]
    else:
        raise NotFoundError(
            "Exception: operation '%s' not found" % Name)

    return operation


@app.route('/workflow/operation/{Name}', cors=True, methods=['DELETE'], authorizer=authorizer)
def delete_operation_api(Name):
    """ Delete a an operation

    Returns:
        A dictionary contianing the operation definition.

    Raises:
        200: Operation deleted sucessfully.
        400: Bad Request - there are dependent workflows and query parameter force=false
        500: ChaliceViewError - internal server error
    """
    Force = False
    params = app.current_request.query_params

    if params and "force" in params and params["force"] == "true":
        Force = True

    operation = delete_operation(Name, Force)

    return operation


def delete_operation(Name, Force):

    table = DYNAMO_RESOURCE.Table(OPERATION_TABLE_NAME)
    operation = {}

    logger.info("delete_stage({},{})".format(Name, Force))

    try:

        operation = {}
        response = table.get_item(
            Key={
                'Name': Name
            },
            ConsistentRead=True)

        if "Item" in response:

            workflows = list_workflows_by_operator(Name)

            if len(workflows) != 0 and Force == False:
                Message = """Dependent workflows were found for operation {}.
                    Either delete the dependent workflows or set the query parameter
                    force=true to delete the stage anyhow.  Undeleted dependent workflows
                    will be kept but will contain the deleted definition of the stage.  To
                    find the workflow that depend on a stage use the following endpoint:
                    GET /workflow/list/operation/""".format(Name)

                raise BadRequestError(Message)

            operation = response["Item"]

            delete_stage(operation["StageName"], True)

            response = table.delete_item(
                Key={
                    'Name': Name
                })

            # TODO: Once IAM supports the ability to use tag-based policies for
            #  InvokeFunction, put that in the StepFunctionRole definition in
            #  media-insights-stack.yaml and remove the following code block. Inline
            #  policies have length limitations which will prevent users from adding
            #  more than about 35 new operators via the MIE workflow api. Tag based
            #  policies will not have any such limitation.

            if not ("OperatorLibrary" in operation["StartLambdaArn"] or "start-wait-operation" in operation["StartLambdaArn"]):
                # If true then this is a deleted operator has an inline policy which
                # need to be removed from the StepFunctionRole.

                # The policy name will be the same as the operator name.
                # Paginate thru list_role_policies() until we find
                # that policy, then delete it.
                policy_found = False
                role_name = STAGE_EXECUTION_ROLE.split('/')[1]
                response = IAM_CLIENT.list_role_policies(RoleName=role_name)
                if Name in response['PolicyNames']:
                    policy_found = True
                while policy_found is False and response['IsTruncated'] is True:
                    response = IAM_CLIENT.list_role_policies(RoleName=role_name, Marker=response['Marker'])
                    if Name in response['PolicyNames']:
                        policy_found = True
                # If the policy was found, then delete it.
                if policy_found is True:
                    logger.info("Deleting policy " + Name + " from role " + role_name)
                    IAM_CLIENT.delete_role_policy(
                        RoleName=role_name,
                        PolicyName=Name
                    )

            # Flag dependent workflows
            flag_operation_dependent_workflows(Name)

        else:

            operation["Message"] = "Warning: operation '{}' not found".format(Name)
            # raise NotFoundError(
            #    "Exception: operation '%s' not found" % Name)

    except BadRequestError as e:
        logger.error("got bad request error: {}".format(e))
        raise
    except Exception as e:

        operation = None
        logger.info("Exception {}".format(e))
        raise ChaliceViewError("Exception: '%s'" % e)

    return operation

def flag_operation_dependent_workflows(OperationName):

    try:
        table = DYNAMO_RESOURCE.Table(WORKFLOW_TABLE_NAME)

        workflows = list_workflows_by_operator(OperationName)
        for workflow in workflows:
            result = table.update_item(
                Key={
                    'Name': workflow["Name"]
                },
                UpdateExpression="SET StaleOperations = list_append(StaleOperations, :i)",
                ExpressionAttributeValues={
                    ':i': [OperationName],
                },
                ReturnValues="UPDATED_NEW"
            )

    except Exception as e:


        logger.info("Exception flagging workflows dependent on dropped operations {}".format(e))
        raise ChaliceViewError("Exception: '%s'" % e)

    return OperationName

################################################################################################
#   ____  _
#  / ___|| |_ __ _  __ _  ___ ___
#  \___ \| __/ _` |/ _` |/ _ / __|
#   ___) | || (_| | (_| |  __\__ \
#  |____/ \__\__,_|\__, |\___|___/
#                  |___/
#
################################################################################################

@app.route('/workflow/stage', cors=True, methods=['POST'], authorizer=authorizer)
def create_stage_api():
    """ Create a stage state machine from a list of existing operations.

    A stage is a set of operations that are grouped so they can be executed in parallel.
    When the stage is executed as part of a workflow, operations within a stage are executed as
    branches in a parallel Step Functions state.  The generated state machines status is tracked by the
    workflow engine control plane during execution.

    An optional Configuration for each operator in the stage can be input to override the
    default configuration for the stage.

    Body:

    .. code-block:: python

            {
            "Name":"stage-name",
            "Operations": ["operation-name1", "operation-name2", ...]
            }

    Returns:
        A dict mapping keys to the corresponding stage created including
        the ARN of the state machine created.

        {
            "Name": string,
            "Operations": [
                "operation-name1",
                "operation-name2",
                ...
            ],
            "Configuration": {
                "operation-name1": operation-configuration-object1,
                "operation-name2": operation-configuration-object1,
                ...
            }
        },
        {
            "Name": "TestStage",
            "Operations": [
                "TestOperator"
            ],
            "Configuration": {
                "TestOperator": {
                    "MediaType": "Video",
                    "Enabled": true
                }
            }
        }

    Raises:
        200: The stage was created successfully.
        400: Bad Request - one of the input state machines was not found or was invalid
        409: Conflict
        500: ChaliceViewError - internal server error
    """

    stage = None

    stage = json.loads(app.current_request.raw_body.decode())

    logger.info(json.loads(app.current_request.raw_body.decode()))

    stage = create_stage(stage)

    return stage


def create_stage(stage):
    try:
        stage_table = DYNAMO_RESOURCE.Table(STAGE_TABLE_NAME)
        Configuration = {}

        logger.info(stage)

        validate(instance=stage, schema=SCHEMA["create_stage_request"])
        logger.info("Stage schema is valid")

        Name = stage["Name"]

        # Check if this stage already exists
        response = stage_table.get_item(
            Key={
                'Name': Name
            },
            ConsistentRead=True)

        if "Item" in response:
            raise ConflictError(
                "A stage with the name '%s' already exists" % Name)

        # Build the stage state machine.  The stage machine consists of a parallel state with
        # branches for each operator and a call to the stage completion lambda at the end.
        # The parallel state takes a stage object as input.  Each
        # operator returns and operatorOutput object. The outputs for each operator are
        # returned from the parallel state as elements of the "outputs" array.
        stageAsl = {
            "StartAt": "Preprocess Media",
            "States": {
                "Complete Stage {}".format(Name): {
                    "Type": "Task",
                    # FIXME - testing NoQ workflows
                    #"Resource": COMPLETE_STAGE_LAMBDA_ARN,
                    "Resource": COMPLETE_STAGE_LAMBDA_ARN,
                    "End": True
                }

            }
        }
        stageAsl["StartAt"] = Name
        stageAsl["States"][Name] = {
            "Type": "Parallel",
            "Next": "Complete Stage {}".format(Name),
            "ResultPath": "$.Outputs",
            "Branches": [
            ],
            "Catch": [
                {
                    "ErrorEquals": ["States.ALL"],
                    "Next": "Complete Stage {}".format(Name),
                    "ResultPath": "$.Outputs"
                }
            ]
        }

        # Add a branch to the stage state machine for each operation, build up default
        # Configuration for the stage based on the operator Configuration

        for op in stage["Operations"]:
            # lookup base workflow
            operation = get_operation_by_name(op)
            logger.info(json.dumps(operation, cls=DecimalEncoder))

            stageAsl["States"][Name]["Branches"].append(
                json.loads(operation["StateMachineAsl"]))
            Configuration[op] = operation["Configuration"]

        stageAslString = json.dumps(stageAsl)
        stageAslString = stageAslString.replace("%%STAGE_NAME%%", stage["Name"])
        stageAsl = json.loads(stageAslString)
        logger.info(json.dumps(stageAsl))

        stage["Configuration"] = Configuration

        # Build stage

        stage["Definition"] = json.dumps(stageAsl)
        stage["Version"] = "v0"
        stage["Id"] = str(uuid.uuid4())
        stage["Created"] = str(datetime.now().timestamp())
        stage["ResourceType"] = "STAGE"
        stage["ApiVersion"] = API_VERSION

        stage_table.put_item(Item=stage)

    except ValidationError as e:
        logger.error("got bad request error: {}".format(e))
        raise BadRequestError(e)
    except Exception as e:
        logger.info("Exception {}".format(e))
        stage = None
        raise ChaliceViewError("Exception '%s'" % e)

    return stage


@app.route('/workflow/stage', cors=True, methods=['PUT'], authorizer=authorizer)
def update_stage():
    """ Update a stage NOT IMPLEMENTED

    XXX

    """
    stage = {"Message": "NOT IMPLEMENTED"}
    return stage


@app.route('/workflow/stage', cors=True, methods=['GET'], authorizer=authorizer)
def list_stages():
    """ List all stage defintions

    Returns:
        A list of operation definitions.

    Raises:
        200: All operations returned sucessfully.
        500: ChaliceViewError - internal server error
    """

    table = DYNAMO_RESOURCE.Table(STAGE_TABLE_NAME)

    response = table.scan()
    stages = response['Items']
    while 'LastEvaluatedKey' in response:
        response = table.scan(ExclusiveStartKey=response['LastEvaluatedKey'])
        stages.extend(response['Items'])

    return stages


@app.route('/workflow/stage/{Name}', cors=True, methods=['GET'], authorizer=authorizer)
def get_stage_by_name(Name):
    """ Get a stage definition by name

    Returns:
        A dictionary contianing the stage definition.

    Raises:
        200: All stages returned sucessfully.
        404: Not found
        500: Internal server error
    """
    stage_table = DYNAMO_RESOURCE.Table(STAGE_TABLE_NAME)
    stage = None
    response = stage_table.get_item(
        Key={
            'Name': Name
        })

    if "Item" in response:
        stage = response["Item"]
    else:
        raise NotFoundError(
            "Exception: stage '%s' not found" % Name)

    return stage


@app.route('/workflow/stage/{Name}', cors=True, methods=['DELETE'], authorizer=authorizer)
def delete_stage_api(Name):
    """ Delete a stage

    Returns:
        A dictionary contianing the stage definition.

    Raises:
        200: Stage deleted sucessfully.
        400: Bad Request - there are dependent workflows and query parameter force=False
        404: Not found
        500: ChaliceViewError - internal server error
    """
    Force = False
    params = app.current_request.query_params

    if params and "force" in params and params["force"] == "true":
        Force = True

    stage = delete_stage(Name, Force)

    return stage


def delete_stage(Name, Force):

    table = DYNAMO_RESOURCE.Table(STAGE_TABLE_NAME)

    logger.info("delete_stage({},{})".format(Name, Force))

    try:

        stage = {}
        response = table.get_item(
            Key={
                'Name': Name
            },
            ConsistentRead=True)

        if "Item" in response:

            workflows = list_workflows_by_stage(Name)
            stage = response["Item"]

            if len(workflows) != 0 and Force == False:
                Message = """Dependent workflows were found for stage {}.
                    Either delete the dependent workflows or set the query parameter
                    force=true to delete the stage anyhow.  Undeleted dependent workflows
                    will be kept but will contain the deleted definition of the stage.  To
                    find the workflow that depend on a stage use the following endpoint:
                    GET /workflow/list/stage/""".format(Name)

                raise BadRequestError(Message)


            response = table.delete_item(
                Key={
                    'Name': Name
                })

            flag_stage_dependent_workflows(Name)

        else:
            stage["Message"] = "Warning: stage '{}' not found".format(Name)

    except BadRequestError as e:
        logger.error("got bad request error: {}".format(e))
        raise
    except Exception as e:

        stage = None
        logger.info("Exception {}".format(e))
        raise ChaliceViewError("Exception: '%s'" % e)

    return stage

def flag_stage_dependent_workflows(StageName):

    try:
        table = DYNAMO_RESOURCE.Table(WORKFLOW_TABLE_NAME)

        workflows = list_workflows_by_stage(StageName)
        for workflow in workflows:
            result = table.update_item(
                Key={
                    'Name': workflow["Name"]
                },
                UpdateExpression="SET StaleStages = list_append(StaleStages, :i)",
                ExpressionAttributeValues={
                    ':i': [StageName],
                },
                ReturnValues="UPDATED_NEW"
            )

    except Exception as e:

        logger.info("Exception flagging workflows dependent on dropped stage {}".format(e))
        raise ChaliceViewError("Exception: '%s'" % e)

    return StageName

###############################################################################
#  __        __         _     __ _
#  \ \      / /__  _ __| | __/ _| | _____      _____
#   \ \ /\ / / _ \| '__| |/ / |_| |/ _ \ \ /\ / / __|
#    \ V  V / (_) | |  |   <|  _| | (_) \ V  V /\__ \
#     \_/\_/ \___/|_|  |_|\_\_| |_|\___/ \_/\_/ |___/
#
###############################################################################

@app.route('/workflow', cors=True, methods=['POST'], authorizer=authorizer)
def create_workflow_api():
    """ Create a workflow from a list of existing stages.

    A workflow is a pipeline of stages that are executed sequentially to transform and
    extract metadata for a set of MediaType objects.  Each stage must contain either a
    "Next" key indicating the next stage to execute or and "End" key indicating it
    is the last stage.

    Body:

    .. code-block:: python

        {
            "Name": string,
            "StartAt": string - name of starting stage,
            "Stages": {
                "stage-name": {
                    "Next": "string - name of next stage"
                },
                ...,
                "stage-name": {
                    "End": true
                }
            }
        }


    Returns:
        A dict mapping keys to the corresponding workflow created including the
        AWS resources used to execute each stage.

        .. code-block:: python

            {
                "Name": string,
                "StartAt": string - name of starting stage,
                "Stages": {
                    "stage-name": {
                        "Resource": queueARN,
                        "StateMachine": stateMachineARN,
                        "Configuration": stageConfigurationObject,
                        "Next": "string - name of next stage"
                    },
                    ...,
                    "stage-name": {
                        "Resource": queueARN,
                        "StateMachine": stateMachineARN,
                        "Configuration": stageConfigurationObject,
                        "End": true
                    }
                }
            }


    Raises:
        200: The workflow was created successfully.
        400: Bad Request - one of the input stages was not found or was invalid
        500: ChaliceViewError - internal server error
    """

    workflow = json.loads(app.current_request.raw_body.decode())
    logger.info(json.dumps(workflow))

    return create_workflow("api", workflow)


def create_workflow(trigger, workflow):
    try:
        workflow_table = DYNAMO_RESOURCE.Table(WORKFLOW_TABLE_NAME)

        workflow["Trigger"] = trigger
        workflow["Operations"] = []
        workflow["StaleOperations"] = []
        workflow["StaleStages"] = []
        workflow["Version"] = "v0"
        workflow["Id"] = str(uuid.uuid4())
        workflow["Created"] = str(datetime.now().timestamp())
        workflow["Revisions"] = str(1)
        workflow["ResourceType"] = "WORKFLOW"
        workflow["ApiVersion"] = API_VERSION

        logger.info(json.dumps(workflow))

        # Validate inputs

        checkRequiredInput("Name", workflow, "Workflow Definition")
        checkRequiredInput("StartAt", workflow, "Workflow Definition")
        checkRequiredInput("Stages", workflow, "Workflow Definition")

        workflow = build_workflow(workflow)

        # Build state machine
        response = SFN_CLIENT.create_state_machine(
            name=workflow["Name"] + "-" + STACK_SHORT_UUID,
            definition=json.dumps(workflow["WorkflowAsl"]),
            roleArn=STAGE_EXECUTION_ROLE,
            tags=[
                {
                    'key': 'environment',
                    'value': 'mie'
                },
            ]
        )

        workflow.pop("WorkflowAsl")
        workflow["StateMachineArn"] = response["stateMachineArn"]


        workflow_table.put_item(
            Item=workflow,
            ConditionExpression="attribute_not_exists(#workflow_name)",
            ExpressionAttributeNames={
                '#workflow_name': "Name"
            })

    except ClientError as e:
        # Ignore the ConditionalCheckFailedException, bubble up
        # other exceptions.
        if e.response['Error']['Code'] == 'ConditionalCheckFailedException':
            raise ConflictError("Workflow with Name {} already exists".format(workflow["Name"]))
        else:
            raise

    except Exception as e:

        if "StateMachineArn" in workflow:
            response = SFN_CLIENT.delete_state_machine(
            workflow["StateMachineArn"]
        )
        logger.info("Exception {}".format(e))
        workflow = None
        raise ChaliceViewError("Exception '%s'" % e)

    return workflow

def build_workflow(workflow):

    logger.info("Sanity Check for End of workflow")
    endcount = 0
    for Name, stage in workflow["Stages"].items():

        # Stage must have an End or a Next key
        if "End" in stage and stage["End"] == True:
            endcount += 1
        elif "Next" in stage:
            pass
        else:
            raise BadRequestError("Stage %s must have either an 'End' or and 'Next' key" % (
                Name))

    if endcount != 1:
        raise BadRequestError("Workflow %s must have exactly 1 'End' key within its stages" % (
            workflow["Name"]))

    logger.info("Get stage definitions")

    for Name, stage in workflow["Stages"].items():
        s = get_stage_by_name(Name)

        logger.info(json.dumps(s))

        s["stateMachineAsl"] = json.loads(s["Definition"])
        stage.update(s)

        # save the operators for this stage to the list of operators in the
        # workflow.  This list is maintained to make finding workflows that
        # use an operator easier later
        workflow["Operations"].extend(stage["Operations"])

        logger.info(json.dumps(s))

    # Build the workflow state machine.
    startStageAsl = workflow["Stages"][workflow["StartAt"]]["stateMachineAsl"]
    startAt = startStageAsl["StartAt"]
    logger.info(startAt)

    workflowAsl = {
        "StartAt": startAt,
        "States": {
        }
    }

    logger.info("Merge stages into workflow state machine")
    for workflowStageName, workflowStage in workflow["Stages"].items():
        logger.info("LOOP OVER WORKFLOW STAGES")
        logger.info(json.dumps(workflowStage))


        # if this stage is not the end stage
        # - link the end of this stages ASL to the start of the next stages ASL
        if "Next" in workflowStage:
            nextWorkflowStageName = workflowStage["Next"]
            nextWorkflowStage = workflow["Stages"][workflowStage["Next"]]

            logger.info("NEXT STAGE")
            logger.info(json.dumps(nextWorkflowStage))

            # Find the End state for this stages ASL and link it to the start of
            # the next stage ASL
            print(json.dumps(workflowStage["stateMachineAsl"]["States"]))
            for k, v in workflowStage["stateMachineAsl"]["States"].items():
                print(k)
                if ("End" in v):
                    endState = k

            # endState = find("End", workflowStage["stateMachineAsl"]["States"])

            logger.info("END STATE {}".format(endState))

            workflowStage["stateMachineAsl"]["States"][endState]["Next"] = nextWorkflowStage["stateMachineAsl"][
                "StartAt"]

            # Remove the end key from the end state
            workflowStage["stateMachineAsl"]["States"][endState].pop("End")

        workflowAsl["States"].update(workflowStage["stateMachineAsl"]["States"])

        # Remove ASL from the stage since we rolled it into the workflow and ASL in saved in the stage defintition
        workflowStage.pop("stateMachineAsl")

        logger.info("IN LOOP WORKFLOW")
        logger.info(json.dumps(workflowAsl))

    logger.info(json.dumps(workflowAsl))
    workflow["WorkflowAsl"] = workflowAsl

    return workflow

@app.route('/workflow', cors=True, methods=['PUT'], authorizer=authorizer)
def update_workflow_api():
    """ Update a workflow from a list of existing stages.

    Update the definition of an existing workflow.


    Body:

    .. code-block:: python

        {
            "Name": string - name of the workflow to modify,
            "StartAt": string - name of starting stage,
            "Stages": {
                "stage-name": {
                    "Next": "string - name of next stage"
                },
                ...,
                "stage-name": {
                    "End": true
                }
            }
        }


    Returns:
        A dict mapping keys to the corresponding workflow updated including the
        AWS resources used to execute each stage.

        .. code-block:: python

            {
                "Name": string - name of the workflow to modify,
                "Configuration": Configuration object.  Contains the default configuration for the workflow.  Use the
                    GET /workflow/donfiguration/{WorkflowName} API to get the current setting for this object.
                "StartAt": string - name of starting stage,
                "Stages": {
                    "stage-name": {
                        "Resource": queueARN,
                        "StateMachine": stateMachineARN,
                        "Configuration": stageConfigurationObject,
                        "Next": "string - name of next stage"
                    },
                    ...,
                    "stage-name": {
                        "Resource": queueARN,
                        "StateMachine": stateMachineARN,
                        "Configuration": stageConfigurationObject,
                        "End": true
                    }
                }
            }


    Raises:
        200: The workflow was updated successfully.
        400: Bad Request - one of the input stages was not found or was invalid
        500: ChaliceViewError - internal server error
    """
    workflow = json.loads(app.current_request.raw_body.decode())
    logger.info(json.dumps(workflow))

    return update_workflow("api", workflow)

def update_workflow(trigger, new_workflow):


    try:
        workflow_table = DYNAMO_RESOURCE.Table(WORKFLOW_TABLE_NAME)
        history_table = DYNAMO_RESOURCE.Table(HISTORY_TABLE_NAME)

        checkRequiredInput("Name", new_workflow, "Workflow Definition")

        workflow = get_workflow_by_name(new_workflow["Name"])

        workflow["Operations"] = []
        workflow["StaleOperations"] = []
        workflow["StaleStages"] = []

        revisions = int(workflow["Revisions"])

        old_version = workflow["Version"]
        workflow["Version"] = "v"+str(revisions+1)

        if "StartAt" in new_workflow:
            workflow["StartAt"] = new_workflow["StartAt"]

        if "Stages" in new_workflow:
            workflow["Stages"] = new_workflow["Stages"]

        logger.info(json.dumps(workflow))

        # We rebuild the workfow regardless of whether new stages were passed in.  This will update the workflow
        # with the most recent state machine definitions for operators and stages.
        workflow = build_workflow(workflow)

        # Update the workflow state machine
        response = SFN_CLIENT.update_state_machine(
            stateMachineArn=workflow["StateMachineArn"],
            definition=json.dumps(workflow["WorkflowAsl"]),
            roleArn=STAGE_EXECUTION_ROLE
        )

        # We saved the Asl in the state machine and we can generate it too. declutter.
        workflow.pop("WorkflowAsl")

        workflow_table.put_item(
            Item=workflow
            # ,
            # ConditionExpression="Version = :old_version",
            # ExpressionAttributeNames={
            #     "#workflow_name": "Name",
            #     "#version": "Version"
            # },
            # ExpressionAttributeValues={
            #     ":old_version": old_version
            # }
            )

    except ClientError as e:
        # Ignore the ConditionalCheckFailedException, bubble up
        # other exceptions.
        if e.response['Error']['Code'] == 'ConditionalCheckFailedException':
            raise ConflictError("Workflow with Name {} already exists".format(workflow["Name"]))
        else:
            raise

    except Exception as e:

        logger.info("Exception {}".format(e))
        workflow = None
        raise ChaliceViewError("Exception '%s'" % e)

    return workflow


@app.route('/workflow', cors=True, methods=['GET'], authorizer=authorizer)
def list_workflows():
    """ List all workflow defintions

    Returns:
        A list of workflow definitions.

    Raises:
        200: All workflows returned sucessfully.
        500: ChaliceViewError - internal server error
    """

    table = DYNAMO_RESOURCE.Table(WORKFLOW_TABLE_NAME)

    response = table.scan()
    workflows = response['Items']
    while 'LastEvaluatedKey' in response:
        response = table.scan(ExclusiveStartKey=response['LastEvaluatedKey'])
        workflows.extend(response['Items'])

    return workflows

@app.route('/workflow/list/operation/{OperatorName}', cors=True, methods=['GET'], authorizer=authorizer)
def list_workflows_by_operator(OperatorName):
    """ List all workflow defintions that contain an operator

    Returns:
        A list of workflow definitions.

    Raises:
        200: All workflows returned sucessfully.
        500: Internal server error
    """

    table = DYNAMO_RESOURCE.Table(WORKFLOW_TABLE_NAME)

    response = table.scan(
        FilterExpression=Attr("Operations").contains(OperatorName),
        ConsistentRead=True
    )
    workflows = response['Items']
    while 'LastEvaluatedKey' in response:
        response = table.scan(ExclusiveStartKey=response['LastEvaluatedKey'])
        workflows.extend(response['Items'])

    return workflows

@app.route('/workflow/list/stage/{StageName}', cors=True, methods=['GET'], authorizer=authorizer)
def list_workflows_by_stage(StageName):
    """ List all workflow defintions that contain a stage

    Returns:
        A list of workflow definitions.

    Raises:
        200: All workflows returned sucessfully.
        500: ChaliceViewError - internal server error
    """

    table = DYNAMO_RESOURCE.Table(WORKFLOW_TABLE_NAME)

    response = table.scan(
        FilterExpression=Attr("Stages."+StageName).exists(),
        ConsistentRead=True
    )
    workflows = response['Items']
    while 'LastEvaluatedKey' in response:
        response = table.scan(ExclusiveStartKey=response['LastEvaluatedKey'])
        workflows.extend(response['Items'])

    return workflows



@app.route('/workflow/{Name}', cors=True, methods=['GET'], authorizer=authorizer)
def get_workflow_by_name(Name):
    """ Get a workflow definition by name

    Returns:
        A dictionary contianing the workflow definition.

    Raises:
        200: All workflows returned sucessfully.
        404: Not found
        500: ChaliceViewError - internal server error
    """
    table = DYNAMO_RESOURCE.Table(WORKFLOW_TABLE_NAME)
    workflow = None
    response = table.get_item(
        Key={
            'Name': Name
        })

    if "Item" in response:
        workflow = response["Item"]
    else:
        raise NotFoundError(
            "Exception: workflow '%s' not found" % Name)

    return workflow


@app.route('/workflow/configuration/{Name}', cors=True, methods=['GET'], authorizer=authorizer)
def get_workflow_configuration_by_name(Name):
    """ Get a workflow configruation object by name

    Returns:
        A dictionary contianing the workflow configuration.

    Raises:
        200: All workflows returned sucessfully.
        404: Not found
        500: ChaliceViewError - internal server error
    """
    table = DYNAMO_RESOURCE.Table(WORKFLOW_TABLE_NAME)
    workflow = None
    response = table.get_item(
        Key={
            'Name': Name
        })

    if "Item" in response:
        workflow = response["Item"]
        Configuration = {}
        for Name, stage in workflow["Stages"].items():
            Configuration[Name] = stage["Configuration"]

    else:
        raise NotFoundError(
            "Exception: workflow '%s' not found" % Name)

    return Configuration


@app.route('/workflow/{Name}', cors=True, methods=['DELETE'], authorizer=authorizer)
def delete_workflow_api(Name):
    """ Delete a workflow

    Returns:

    Raises:
        200: Workflow deleted sucessfully.
        404: Not found
        500: ChaliceViewError - internal server error
    """

    stage = delete_workflow(Name)

    return stage

def delete_workflow(Name):

    table = DYNAMO_RESOURCE.Table(WORKFLOW_TABLE_NAME)

    try:

        workflow = {}
        response = table.get_item(
            Key={
                'Name': Name
            },
            ConsistentRead=True)

        if "Item" in response:
            workflow = response["Item"]

            # Delete the stage state machine
            response = SFN_CLIENT.delete_state_machine(
                stateMachineArn=workflow["StateMachineArn"]
            )

            response = table.delete_item(
                Key={
                    'Name': Name
                })
        else:
            workflow["Message"] = "Workflow '%s' not found" % Name

    except Exception as e:

        workflow = None
        logger.info("Exception {}".format(e))
        raise ChaliceViewError("Exception: '%s'" % e)

    return workflow


# ================================================================================================
#  __        __         _     __ _                 _____                     _   _
#  \ \      / /__  _ __| | __/ _| | _____      __ | ____|_  _____  ___ _   _| |_(_) ___  _ __  ___
#   \ \ /\ / / _ \| '__| |/ / |_| |/ _ \ \ /\ / / |  _| \ \/ / _ \/ __| | | | __| |/ _ \| '_ \/ __|
#    \ V  V / (_) | |  |   <|  _| | (_) \ V  V /  | |___ >  <  __/ (__| |_| | |_| | (_) | | | \__ \
#     \_/\_/ \___/|_|  |_|\_\_| |_|\___/ \_/\_/   |_____/_/\_\___|\___|\__,_|\__|_|\___/|_| |_|___/
#
# ================================================================================================
def find(key, dictionary):
    for k, v in dictionary.iteritems():
        if k == key:
            return v


@app.route('/workflow/execution', cors=True, methods=['POST'], authorizer=authorizer)
def create_workflow_execution_api():
    """ Execute a workflow.

    The Body contains the name of the workflow to execute, at least one input
    media type within the media object.  A dictionary of stage configuration
    objects can be passed in to override the default configuration of the operations
    within the stages.

    Body:

    .. code-block:: python

        {
        "Name":"Default",
        "Input": media-object
        "Configuration": {
            {
            "stage-name": {
                "Operations": {
                    "SplitAudio": {
                       "Enabled": True,
                       "MediaTypes": {
                           "Video": True/False,
                           "Audio": True/False,
                           "Frame": True/False
                       }
                   },
               },
           }
           ...
           }
        }


    Returns:
        A dict mapping keys to the corresponding workflow execution created including
        the WorkflowExecutionId, the AWS queue and state machine resources assiciated with
        the workflow execution and the current execution status of the workflow.

        .. code-block:: python

            {
                "Name": string,
                "StartAt": "Preprocess",
                "Stages": {
                    "stage-name": {
                        "Type": "NestedQueue",
                        "Resource": queueARN,
                        "StateMachine": stateMachineARN,
                        "Next": "Analysis"
                    },
                    ...,
                    "stage-name: {
                        "Type": "NestedQueue",
                        "Resource": queueARN,
                        "StateMachine": stateMachineARN,
                        "End": true
                    }
                }
            }

    Raises:
        200: The workflow execution was created successfully.
        400: Bad Request - the input workflow was not found or was invalid
        500: ChaliceViewError - internal server error
    """

    workflow_execution = json.loads(app.current_request.raw_body.decode())

    return create_workflow_execution("api", workflow_execution)


def create_workflow_execution(trigger, workflow_execution):
    execution_table = DYNAMO_RESOURCE.Table(WORKFLOW_EXECUTION_TABLE_NAME)
    dynamo_status_queued = False

    create_asset = None

    logger.info('create_workflow_execution workflow config: ' + str(workflow_execution))
<<<<<<< HEAD
    if "Input" in workflow_execution and "AssetId" in workflow_execution["Input"]:
        create_asset = False
    else:
=======
    if "Input" in workflow_execution and "Media" in workflow_execution["Input"]:
>>>>>>> 5d6c8d37
        create_asset = True
    else:
        create_asset = False
    try:
        Name = workflow_execution["Name"]

        Configuration = workflow_execution["Configuration"] if "Configuration" in workflow_execution  else {}

        # BRANDON - make an asset
        dataplane = DataPlane()
        if create_asset is True:
            try:
                input = workflow_execution["Input"]["Media"]
                media_type = list(input.keys())[0]
                s3bucket = input[media_type]["S3Bucket"]
                s3key = input[media_type]["S3Key"]
            except KeyError as e:
                logger.info("Exception {}".format(e))
                raise ChaliceViewError("Exception '%s'" % e)
            else:
                asset_creation = dataplane.create_asset(s3bucket, s3key)
                asset_input = {
                    "Media": {
                        media_type: {
                            "S3Bucket": asset_creation["S3Bucket"],
                            "S3Key": asset_creation["S3Key"]
                        }
                    }
                }
                asset_id = asset_creation["AssetId"]
        else:
            
            try:
                input = workflow_execution["Input"]["AssetId"]
            except KeyError as e:
                logger.info("Exception {}".format(e))
                raise ChaliceViewError("Exception '%s'" % e)
            else:
                asset_id = input

                workflow_execution_list = list_workflow_executions_by_assetid(asset_id)
                for workflow_execution in workflow_execution_list:
                    if workflow_execution["Status"] not in [awsmie.WORKFLOW_STATUS_COMPLETE, awsmie.WORKFLOW_STATUS_ERROR]:
                        raise ConflictError("There is currently another workflow execution(Id = {}) active on AssetId {}.".format(
                            workflow_execution["Id"], asset_id))

                retrieve_asset = dataplane.retrieve_asset_metadata(asset_id)
                if "results" in retrieve_asset:
                    s3key = retrieve_asset["results"]["S3Key"]
                    media_type = s3key.split('.')[-1]
                    s3bucket = retrieve_asset["results"]["S3Bucket"]

                    asset_input = {
                        "Media": {
                            media_type: {
                                "S3Bucket": s3bucket,
                                "S3Key": s3key
                            }
                        }
                    }
                else:
                    raise ChaliceViewError("Unable to retrieve asset: {e}".format(e=asset_id))

        workflow_execution = initialize_workflow_execution(trigger, Name, asset_input, Configuration, asset_id)

        execution_table.put_item(Item=workflow_execution)
        dynamo_status_queued = True

        # FIXME - must set workflow status to error if this fails since we marked it as QUeued .  we had to do that to avoid
        # race condition on status with the execution itself.  Once we hand it off to the state machine, we can't touch the status again.
        response = SQS_CLIENT.send_message(QueueUrl=STAGE_EXECUTION_QUEUE_URL, MessageBody=json.dumps(workflow_execution))
        # the response contains MD5 of the body, a message Id, MD5 of message attributes, and a sequence number (for FIFO queues)
        logger.info('Message ID : {}'.format(response['MessageId']))

        # Trigger the workflow_scheduler
        response = LAMBDA_CLIENT.invoke(
            FunctionName=WORKFLOW_SCHEDULER_LAMBDA_ARN,
            InvocationType='Event'
        )

    except Exception as e:
        logger.info("Exception {}".format(e))

        if dynamo_status_queued:
            update_workflow_execution_status(workflow_execution["Id"], awsmie.WORKFLOW_STATUS_ERROR, "Exception {}".format(e))

        raise ChaliceViewError("Exception '%s'" % e)

    return workflow_execution



def initialize_workflow_execution(trigger, Name, input, Configuration, asset_id):

    workflow_table = DYNAMO_RESOURCE.Table(WORKFLOW_TABLE_NAME)

    workflow_execution = {}
    workflow_execution["Id"] = str(uuid.uuid4())
    workflow_execution["Trigger"] = trigger
    workflow_execution["CurrentStage"] = None
    workflow_execution["Globals"] = {"Media": {}, "MetaData": {}}
    workflow_execution["Globals"].update(input)
    workflow_execution["Configuration"] = Configuration
    workflow_execution["AssetId"] = asset_id
    workflow_execution["Version"] = "v0"
    workflow_execution["Created"] = str(datetime.now().timestamp())
    workflow_execution["ResourceType"] = "WORKFLOW_EXECUTION"
    workflow_execution["ApiVersion"] = API_VERSION

    # lookup base workflow
    response = workflow_table.get_item(
        Key={
            'Name': Name
        },
        ConsistentRead=True)

    if "Item" in response:
        workflow = response["Item"]
    else:
        raise ChaliceViewError(
            "Exception: workflow name '%s' not found" % Name)

    print(workflow)
    # Override the default configuration with Configuration key-value pairs that are input to the
    # /workflow/execution API.  Update only keys that are passed in, leaving the
    # defaults for any key that is not specified
    for stage, sconfig in Configuration.items():
        if stage in workflow["Stages"]:
            for operation, oconfig in sconfig.items():
                if operation in workflow["Stages"][stage]["Configuration"]:
                    for key, value in oconfig.items():
                        workflow["Stages"][stage]["Configuration"][operation][key] = value
                else:
                    workflow_execution["Workflow"] = None
                    raise ChaliceViewError("Exception: Invalid operation '%s'" % operation)
        else:
            workflow_execution["Workflow"] = None
            raise ChaliceViewError("Exception: Invalid stage found in Configuration '%s'" % stage)

    for stage in workflow["Stages"]:
        workflow["Stages"][stage]["Status"] = awsmie.STAGE_STATUS_NOT_STARTED
        workflow["Stages"][stage]["Metrics"] = {}
        workflow["Stages"][stage]["Name"] = stage
        workflow["Stages"][stage]["AssetId"] = asset_id
        workflow["Stages"][stage]["WorkflowExecutionId"] = workflow_execution["Id"]
        if "MetaData" not in workflow["Stages"][stage]:
            workflow["Stages"][stage]["MetaData"] = {}

    workflow_execution["Workflow"] = workflow

    # initialize top level workflow_execution state from the workflow
    workflow_execution["Status"] = awsmie.WORKFLOW_STATUS_QUEUED
    workflow_execution["CurrentStage"] = current_stage = workflow["StartAt"]

    # setup the current stage for execution
    workflow_execution["Workflow"]["Stages"][current_stage]["Input"] = workflow_execution["Globals"]

    workflow_execution["Workflow"]["Stages"][current_stage]["Status"] = awsmie.STAGE_STATUS_STARTED

    return workflow_execution


@app.route('/workflow/execution/{Id}', cors=True, methods=['PUT'], authorizer=authorizer)
def update_workflow_execution(Id):
    """ Update a workflow execution

       Options:

           Resume a workflow that is in a Waiting Status in a specific stage.

    Body:

    .. code-block:: python

        {
        "WaitingStageName":"<stage-name>"
        }


    Returns:
        A dict mapping keys to the corresponding workflow execution with its current status

        .. code-block:: python

            {
                "Id: string,
                "Status": "Resumed"
            }

    Raises:
        200: The workflow execution was updated successfully.
        400: Bad Request - the input stage was not found, the current stage did not match the WaitingStageName,
             or the Workflow Status was not "Waiting"
        500: ChaliceViewError - internal server error
    """
    response = {}
    params = json.loads(app.current_request.raw_body.decode())
    logger.info(json.dumps(params))

    if "WaitingStageName" in params:
        response = resume_workflow_execution("api", Id, params["WaitingStageName"])

    return response

def resume_workflow_execution(trigger, id, waiting_stage_name):
    """
    Get the workflow execution by id from dyanamo and assign to this object
    :param id: The id of the workflow execution
    :param status: The new status of the workflow execution

    """
    print("Resume workflow execution {} waiting stage = {}".format(id, waiting_stage_name))
    execution_table = DYNAMO_RESOURCE.Table(WORKFLOW_EXECUTION_TABLE_NAME)

    workflow_execution = {}
    workflow_execution["Id"] = id
    workflow_execution["Status"] = awsmie.WORKFLOW_STATUS_RESUMED

    try:
        response = execution_table.update_item(
            Key={
                'Id': id
            },
            UpdateExpression='SET #workflow_status = :workflow_status',
            ExpressionAttributeNames={
                '#workflow_status': "Status"
            },
            ConditionExpression="#workflow_status = :workflow_waiting_status AND CurrentStage = :waiting_stage_name",
            ExpressionAttributeValues={
                ':workflow_waiting_status': awsmie.WORKFLOW_STATUS_WAITING,
                ':workflow_status': awsmie.WORKFLOW_STATUS_RESUMED,
                ':waiting_stage_name': waiting_stage_name
            }
        )
    except ClientError as e:
        if e.response['Error']['Code'] == "ConditionalCheckFailedException":
            print(e.response['Error']['Message'])
            raise BadRequestError("Workflow status is not 'Waiting' or Current stage doesn't match the request")
        else:
            raise

    # Queue the resumed workflow so it can run when resources are available
    # FIXME - must set workflow status to error if this fails since we marked it as QUeued .  we had to do that to avoid
    # race condition on status with the execution itself.  Once we hand it off to the state machine, we can't touch the status again.
    response = SQS_CLIENT.send_message(QueueUrl=STAGE_EXECUTION_QUEUE_URL, MessageBody=json.dumps(workflow_execution))
    # the response contains MD5 of the body, a message Id, MD5 of message attributes, and a sequence number (for FIFO queues)
    logger.info('Message ID : {}'.format(response['MessageId']))

    # We just queued a workflow so, Trigger the workflow_scheduler
    response = LAMBDA_CLIENT.invoke(
        FunctionName=WORKFLOW_SCHEDULER_LAMBDA_ARN,
        InvocationType='Event'
    )

    return workflow_execution


@app.route('/workflow/execution', cors=True, methods=['GET'], authorizer=authorizer)
def list_workflow_executions():
    """ List all workflow executions

    Returns:
        A list of workflow executions.

    Raises:
        200: All workflow executions returned sucessfully.
        500: ChaliceViewError - internal server error
    """

    table = DYNAMO_RESOURCE.Table(WORKFLOW_EXECUTION_TABLE_NAME)

    response = table.scan()
    workflow_executions = response['Items']
    while 'LastEvaluatedKey' in response:
        response = table.scan(ExclusiveStartKey=response['LastEvaluatedKey'])
        workflow_executions.extend(response['Items'])

    return workflow_executions

@app.route('/workflow/execution/status/{Status}', cors=True, methods=['GET'], authorizer=authorizer)
def list_workflow_executions_by_status(Status):
    """ Get all workflow executions with the specified status

    Returns:
        A list of dictionaries containing the workflow executions with the requested status

    Raises:
        200: All workflows returned sucessfully.
        404: Not found
        500: Internal server error
    """
    table = DYNAMO_RESOURCE.Table(WORKFLOW_EXECUTION_TABLE_NAME)
    projection_expression = "Id, AssetId, CurrentStage, StateMachineExecutionArn, #workflow_status, Workflow.#workflow_name"

    response = table.query(
        IndexName='WorkflowExecutionStatus',
        ExpressionAttributeNames={
            '#workflow_status': "Status",
            '#workflow_name': "Name"
        },
        ExpressionAttributeValues={
            ':workflow_status': Status
        },
        KeyConditionExpression='#workflow_status = :workflow_status',
        ProjectionExpression = projection_expression
        )

    workflow_executions = response['Items']
    while 'LastEvaluatedKey' in response:
        response = table.query(
            ExclusiveStartKey=response['LastEvaluatedKey'],
            IndexName='WorkflowExecutionStatus',
            ExpressionAttributeNames={
                '#workflow_status': "Status",
                '#workflow_name': "Name"
            },
            ExpressionAttributeValues={
                ':workflow_status': Status
            },
            KeyConditionExpression='#workflow_status = :workflow_status',
            ProjectionExpression = projection_expression
        )
        workflow_executions.extend(response['Items'])

    return workflow_executions

@app.route('/workflow/execution/asset/{AssetId}', cors=True, methods=['GET'], authorizer=authorizer)
def list_workflow_executions_by_assetid(AssetId):
    """ Get workflow executions by AssetId

    Returns:
        A list of dictionaries containing the workflow executions matching the AssetId.

    Raises:
        200: Workflow executions returned sucessfully.
        404: Not found
        500: ChaliceViewError - internal server error
    """
    table = DYNAMO_RESOURCE.Table(WORKFLOW_EXECUTION_TABLE_NAME)

    projection_expression = "Id, AssetId, CurrentStage, Created, StateMachineExecutionArn, #workflow_status, Workflow.#workflow_name"

    response = table.query(
        IndexName='WorkflowExecutionAssetId',
        ExpressionAttributeNames={
            '#workflow_status': "Status",
            '#workflow_name': "Name"
        },
        ExpressionAttributeValues={
            ':assetid': AssetId
        },
        KeyConditionExpression='AssetId = :assetid',
        ProjectionExpression = projection_expression
        )
    workflow_executions = response['Items']
    while 'LastEvaluatedKey' in response:
        response = table.query(
            ExclusiveStartKey=response['LastEvaluatedKey'],
            IndexName='WorkflowExecutionAssetId',
            ExpressionAttributeNames={
                '#workflow_status': "Status",
                '#workflow_name': "Name"
            },
            ExpressionAttributeValues={
                ':assetid': AssetId
            },
            KeyConditionExpression='AssetId = :assetid',
            ProjectionExpression = projection_expression
        )
        workflow_executions.extend(response['Items'])

    sorted_executions = sorted(workflow_executions, key=itemgetter('Created'), reverse=True)
    return sorted_executions

@app.route('/workflow/execution/{Id}', cors=True, methods=['GET'], authorizer=authorizer)
def get_workflow_execution_by_id(Id):
    """ Get a workflow execution by id

    Returns:
        A dictionary containing the workflow execution.

    Raises:
        200: Workflow executions returned sucessfully.
        404: Not found
        500: ChaliceViewError - internal server error
    """
    table = DYNAMO_RESOURCE.Table(WORKFLOW_EXECUTION_TABLE_NAME)
    workflow_execution = None
    response = table.get_item(
        Key={
            'Id': Id
        },
        ConsistentRead=True)

    if "Item" in response:
        workflow_execution = response["Item"]
    else:
        raise NotFoundError(
            "Exception: workflow execution '%s' not found" % Id)

    return workflow_execution


@app.route('/workflow/execution/{Id}', cors=True, methods=['DELETE'], authorizer=authorizer)
def delete_workflow_execution(Id):
    """ Delete a workflow executions

    Returns:

    Raises:
        200: Workflow execution deleted sucessfully.
        404: Not found
        500: ChaliceViewError - internal server error
    """
    table = DYNAMO_RESOURCE.Table(WORKFLOW_EXECUTION_TABLE_NAME)

    try:
        workflow_execution = None
        response = table.get_item(
            Key={
                'Id': Id
            },
            ConsistentRead=True)

        if "Item" in response:
            workflow_execution = response["Item"]
        else:
            raise NotFoundError(
                "Exception: workflow execution '%s' not found" % Id)

        response = table.delete_item(
            Key={
                'Id': Id
            })

    except Exception as e:

        workflow_execution = None
        logger.info("Exception {}".format(e))
        raise ChaliceViewError("Exception: '%s'" % e)

    return workflow_execution

def update_workflow_execution_status(id, status, message):
    """
    Get the workflow execution by id from dyanamo and assign to this object
    :param id: The id of the workflow execution
    :param status: The new status of the workflow execution

    """
    print("Update workflow execution {} set status = {}".format(id, status))
    execution_table = DYNAMO_RESOURCE.Table(WORKFLOW_EXECUTION_TABLE_NAME)

    if status == awsmie.WORKFLOW_STATUS_ERROR:
        response = execution_table.update_item(
            Key={
                'Id': id
            },
            UpdateExpression='SET #workflow_status = :workflow_status, Message = :message',
            ExpressionAttributeNames={
                '#workflow_status': "Status"
            },
            ExpressionAttributeValues={
                ':workflow_status': status,
                ':message': message

            }
        )
    else:
        response = execution_table.update_item(
            Key={
                'Id': id
            },
            UpdateExpression='SET #workflow_status = :workflow_status',
            ExpressionAttributeNames={
                '#workflow_status': "Status"
            },
            ExpressionAttributeValues={
                ':workflow_status': status
            }
        )

    if status in [awsmie.WORKFLOW_STATUS_QUEUED, awsmie.WORKFLOW_STATUS_COMPLETE, awsmie.WORKFLOW_STATUS_ERROR]:
        # Trigger the workflow_scheduler
        response = LAMBDA_CLIENT.invoke(
            FunctionName=WORKFLOW_SCHEDULER_LAMBDA_ARN,
            InvocationType='Event'
        )

# ================================================================================================
#      ___        ______    ____                  _            ____                _           
#     / \ \      / / ___|  / ___|  ___ _ ____   _(_) ___ ___  |  _ \ _ __ _____  _(_) ___ ___  
#    / _ \ \ /\ / /\___ \  \___ \ / _ | '__\ \ / | |/ __/ _ \ | |_) | '__/ _ \ \/ | |/ _ / __| 
#   / ___ \ V  V /  ___) |  ___) |  __| |   \ V /| | (_|  __/ |  __/| | | (_) >  <| |  __\__ \ 
#  /_/   \_\_/\_/  |____/  |____/ \___|_|    \_/ |_|\___\___| |_|   |_|  \___/_/\_|_|\___|___/                                                                                          
# 
# ================================================================================================

@app.route('/service/transcribe/get_vocabulary', cors=True, methods=['POST'], content_types=['application/json'], authorizer=authorizer)
def get_vocabulary():
    """ Get the description for an Amazon Transcribe custom vocabulary.

    Returns:
        This is a proxy for boto3 get_vocabulary and returns the output from that SDK method.  
        See `the boto3 documentation for details <https://boto3.amazonaws.com/v1/documentation/api/latest/reference/services/transcribe.html#TranscribeService.Client.get_vocabulary>`_

    Raises:
        See `the boto3 documentation for details <https://boto3.amazonaws.com/v1/documentation/api/latest/reference/services/transcribe.html#TranscribeService.Client.get_vocabulary>`_
    """
    print('get_vocabulary request: '+app.current_request.raw_body.decode())
    transcribe_client = boto3.client('transcribe', region_name=os.environ['AWS_REGION'])
    vocabulary_name = json.loads(app.current_request.raw_body.decode())['vocabulary_name']
    response = transcribe_client.get_vocabulary(VocabularyName=vocabulary_name)
    # Convert time field to a format that is JSON serializable
    response['LastModifiedTime'] = response['LastModifiedTime'].isoformat()
    return response


@app.route('/service/transcribe/download_vocabulary', cors=True, methods=['POST'], content_types=['application/json'], authorizer=authorizer)
def download_vocabulary():
    """ Get the contents of an Amazon Transcribe custom vocabulary.

    Body:

    .. code-block:: python

        {
            "vocabulary_name": string
        }


    Returns:
        A list of vocabulary terms.  

        .. code-block:: python

            {
                "vocabulary": [{
                    "Phrase": string,
                    "IPA": string,
                    "SoundsLike": string,
                    "DisplayAs": string
                    },
                    ...
            }

    Raises:
        500: ChaliceViewError - internal server error
    """
    print('download_vocabulary request: '+app.current_request.raw_body.decode())
    transcribe_client = boto3.client('transcribe', region_name=os.environ['AWS_REGION'])
    vocabulary_name = json.loads(app.current_request.raw_body.decode())['vocabulary_name']
    url = transcribe_client.get_vocabulary(VocabularyName=vocabulary_name)['DownloadUri']
    import urllib.request
    vocabulary_file = urllib.request.urlopen(url).read().decode("utf-8")
    vocabulary_json = []
    vocabulary_fields = vocabulary_file.split('\n')[0].split('\t')
    for line in vocabulary_file.split('\n')[1:]:
        vocabulary_item_array = line.split('\t')
        vocabulary_item_json = {}
        # if vocab item is missing any fields, then skip it
        if len(vocabulary_item_array) == len(vocabulary_fields):
            i = 0
            for field in vocabulary_fields:
                vocabulary_item_json[field] = vocabulary_item_array[i]
                i = i + 1
        vocabulary_json.append(vocabulary_item_json)
    return {"vocabulary": vocabulary_json}


@app.route('/service/transcribe/list_vocabularies', cors=True, methods=['GET'], authorizer=authorizer)
def list_vocabularies():
    """ List all the available Amazon Transcribe custom vocabularies in this region.

    Returns:
        This is a proxy for boto3 list_vocabularies and returns the output from that SDK method.  
        See `the boto3 documentation for details <https://boto3.amazonaws.com/v1/documentation/api/latest/reference/services/transcribe.html#TranscribeService.Client.list_vocabularies>`_

    Raises:
        See the boto3 documentation for details
        500: ChaliceViewError - internal server error
    """
    # List all custom vocabularies
    print('list_vocabularies request: '+app.current_request.raw_body.decode())
    transcribe_client = boto3.client('transcribe', region_name=os.environ['AWS_REGION'])
    response = transcribe_client.list_vocabularies(MaxResults=100)
    vocabularies = response['Vocabularies']
    while ('NextToken' in response):
        response = transcribe_client.list_vocabularies(MaxResults=100, NextToken=response['NextToken'])
        vocabularies = vocabularies + response['Vocabularies']
    # Convert time field to a format that is JSON serializable
    for item in vocabularies:
        item['LastModifiedTime'] = item['LastModifiedTime'].isoformat()
    return response


@app.route('/service/transcribe/delete_vocabulary', cors=True, methods=['POST'], content_types=['application/json'], authorizer=authorizer)
def delete_vocabulary():
    """ Delete an Amazon Transcribe custom vocabulary.

    Body:

        .. code-block:: python

            {
                'vocabulary_name': 'string'
            }

    Returns:

        This is a proxy for boto3 delete_vocabulary and returns the output from that SDK method.  
        See `the boto3 documentation for details <https://boto3.amazonaws.com/v1/documentation/api/latest/reference/services/transcribe.html#TranscribeService.Client.delete_vocabulary>`_

    Raises:
        See the boto3 documentation for details
        500: ChaliceViewError - internal server error
    """
    # Delete the specified vocabulary if it exists
    print('delete_vocabulary request: '+app.current_request.raw_body.decode())
    transcribe_client = boto3.client('transcribe', region_name=os.environ['AWS_REGION'])
    vocabulary_name = json.loads(app.current_request.raw_body.decode())['vocabulary_name']
    response = transcribe_client.delete_vocabulary(VocabularyName=vocabulary_name)
    return response


@app.route('/service/transcribe/create_vocabulary', cors=True, methods=['POST'], content_types=['application/json'], authorizer=authorizer)
def create_vocabulary():
    """ Create an Amazon Transcribe custom vocabulary.

    Body:

        .. code-block:: python

            {
                'vocabulary_name'='string',
                'language_code'='af-ZA'|'ar-AE'|'ar-SA'|'cy-GB'|'da-DK'|'de-CH'|'de-DE'|'en-AB'|'en-AU'|'en-GB'|'en-IE'|'en-IN'|'en-US'|'en-WL'|'es-ES'|'es-US'|'fa-IR'|'fr-CA'|'fr-FR'|'ga-IE'|'gd-GB'|'he-IL'|'hi-IN'|'id-ID'|'it-IT'|'ja-JP'|'ko-KR'|'ms-MY'|'nl-NL'|'pt-BR'|'pt-PT'|'ru-RU'|'ta-IN'|'te-IN'|'tr-TR'|'zh-CN',
                's3uri'='string'
            }


    Returns:
        This is a proxy for boto3 create_vocabulary and returns the output from that SDK method.  
        See `the boto3 documentation for details <https://boto3.amazonaws.com/v1/documentation/api/latest/reference/services/transcribe.html#TranscribeService.Client.create_vocabulary>`_

    Raises:
        See the boto3 documentation for details
        500: ChaliceViewError - internal server error
    """
    # Save the input vocab to a new vocabulary
    print('create_vocabulary request: '+app.current_request.raw_body.decode())
    transcribe_client = boto3.client('transcribe', region_name=os.environ['AWS_REGION'])
    vocabulary_name = json.loads(app.current_request.raw_body.decode())['vocabulary_name']
    language_code = json.loads(app.current_request.raw_body.decode())['language_code']
    response = transcribe_client.create_vocabulary(
        VocabularyName=vocabulary_name,
        LanguageCode=language_code,
        VocabularyFileUri=json.loads(app.current_request.raw_body.decode())['s3uri']
    )
    return response


@app.route('/service/translate/get_terminology', cors=True, methods=['POST'], content_types=['application/json'], authorizer=authorizer)
def get_terminology():
    """ Get a link to the CSV formatted description for an Amazon Translate terminology.

    Body:

    .. code-block:: python

        {
            'terminology_name'='string'
        }

    Returns:
        This is a proxy for boto3 get_terminology and returns the output from that SDK method.  
        See `the boto3 documentation for details <https://boto3.amazonaws.com/v1/documentation/api/latest/reference/services/translate.html#Translate.Client.get_terminology>`_

    Raises:
        See the boto3 documentation for details 
        500: ChaliceViewError - internal server error
    """
    print('get_terminology request: '+app.current_request.raw_body.decode())
    translate_client = boto3.client('translate', region_name=os.environ['AWS_REGION'])
    terminology_name = json.loads(app.current_request.raw_body.decode())['terminology_name']
    response = translate_client.get_terminology(Name=terminology_name, TerminologyDataFormat='CSV')
    # Remove response metadata since we don't need it
    del response['ResponseMetadata']
    # Convert time field to a format that is JSON serializable
    response['TerminologyProperties']['CreatedAt'] = response['TerminologyProperties']['CreatedAt'].isoformat()
    response['TerminologyProperties']['LastUpdatedAt'] = response['TerminologyProperties']['LastUpdatedAt'].isoformat()
    return response


@app.route('/service/translate/download_terminology', cors=True, methods=['POST'], content_types=['application/json'], authorizer=authorizer)
def download_terminology():
    """ Get the CSV formated contents of an Amazon Translate terminology.

    Body:

    .. code-block:: python

        {
            'terminology_name'='string'
        }


    Returns:
        A string contining the CSV formatted Amazon Transcribe terminology

        .. code-block:: python

            {
                'terminology_csv': string  
            }

    Raises:
        See the boto3 documentation for details
        500: ChaliceViewError - internal server error
    """
    # This function returns the specified terminology in CSV format, wrapped in a JSON formatted response.
    print('download_terminology request: '+app.current_request.raw_body.decode())
    translate_client = boto3.client('translate', region_name=os.environ['AWS_REGION'])
    terminology_name = json.loads(app.current_request.raw_body.decode())['terminology_name']
    url = translate_client.get_terminology(Name=terminology_name, TerminologyDataFormat='CSV')['TerminologyDataLocation']['Location']
    import urllib.request
    terminology_csv = urllib.request.urlopen(url).read().decode("utf-8")
    return {"terminology": terminology_csv}


@app.route('/service/translate/list_terminologies', cors=True, methods=['GET'], authorizer=authorizer)
def list_terminologies():
    """ Get the list of available Amazon Translate custom terminologies for this region

    Returns:
        This is a proxy for boto3 get_terminology and returns the output from that SDK method.  
        See `the boto3 documentation for details <https://boto3.amazonaws.com/v1/documentation/api/latest/reference/services/translate.html#Translate.Client.list_terminologies>`_

    Raises:
        See the boto3 documentation for details 
        500: Internal server error
    """
    # This function returns a list of saved terminologies
    print('list_terminologies request: '+app.current_request.raw_body.decode())
    translate_client = boto3.client('translate', region_name=os.environ['AWS_REGION'])
    response = translate_client.list_terminologies(MaxResults=100)
    terminologies = response['TerminologyPropertiesList']
    while ('NextToken' in response):
        response = translate_client.list_terminologies(MaxResults=100, NextToken=response['NextToken'])
        terminologies = terminologies + response['TerminologyPropertiesList']
    # Convert time field to a format that is JSON serializable
    for item in terminologies:
        item['CreatedAt'] = item['CreatedAt'].isoformat()
        item['LastUpdatedAt'] = item['LastUpdatedAt'].isoformat()
    return response


@app.route('/service/translate/delete_terminology', cors=True, methods=['POST'], content_types=['application/json'], authorizer=authorizer)
def delete_terminology():
    """ Delete an Amazon Translate Terminology

    Body:

    .. code-block:: python

        {
            'terminology_name': 'string'
        }


    Returns:

        This is a proxy for boto3 delete_terminology and returns the output from that SDK method.  
        See `the boto3 documentation for details <https://boto3.amazonaws.com/v1/documentation/api/latest/reference/services/translate.html#Translate.Client.delete_terminology>`_


    Raises:
        See the boto3 documentation for details 
        500: ChaliceViewError - internal server error
    """
    # Delete the specified terminology if it exists
    print('delete_terminology request: '+app.current_request.raw_body.decode())
    translate_client = boto3.client('translate', region_name=os.environ['AWS_REGION'])
    terminology_name = json.loads(app.current_request.raw_body.decode())['terminology_name']
    response = translate_client.delete_terminology(Name=terminology_name)
    return response


@app.route('/service/translate/create_terminology', cors=True, methods=['POST'], content_types=['application/json'], authorizer=authorizer)
def create_terminology():
    """ Create an Amazon Translate Terminology.  If the terminology already exists, overwrite the terminology
        with this new content.

    Body:

    .. code-block:: python

        {
            'terminology_name'='string',
            'terminology_csv'='string'
        }


    Returns:
        This is a proxy for boto3 create_vocabulary and returns the output from that SDK method.  
        See `the boto3 documentation for details <https://boto3.amazonaws.com/v1/documentation/api/latest/reference/services/translate.html#TranslateService.Client.create_terminology>`_

    Raises:
        See the boto3 documentation for details
        500: ChaliceViewError - internal server error
    """
    # Save the input terminology to a new terminology
    print('create_terminology request: '+app.current_request.raw_body.decode())
    translate_client = boto3.client('translate', region_name=os.environ['AWS_REGION'])
    terminology_name = json.loads(app.current_request.raw_body.decode())['terminology_name']
    terminology_csv = json.loads(app.current_request.raw_body.decode())['terminology_csv']
    response = translate_client.import_terminology(
        Name=terminology_name,
        MergeStrategy='OVERWRITE',
        TerminologyData={'File': terminology_csv, 'Format':'CSV'}
    )
    response['TerminologyProperties']['CreatedAt'] = response['TerminologyProperties']['CreatedAt'].isoformat()
    response['TerminologyProperties']['LastUpdatedAt'] = response['TerminologyProperties']['LastUpdatedAt'].isoformat()
    return response

# ================================================================================================
#   ____          _                    ____
#   / ___|   _ ___| |_ ___  _ __ ___   |  _ \ ___  ___  ___  _   _ _ __ ___ ___
#  | |  | | | / __| __/ _ \| '_ ` _ \  | |_) / _ \/ __|/ _ \| | | | '__/ __/ _ \
#  | |__| |_| \__ \ || (_) | | | | | | |  _ <  __/\__ \ (_) | |_| | | | (_|  __/
#   \____\__,_|___/\__\___/|_| |_| |_| |_| \_\___||___/\___/ \__,_|_|  \___\___|
#
# ================================================================================================


@app.lambda_function(name="WorkflowCustomResource")
def workflow_custom_resource(event, context):
    '''Handle Lambda event from AWS CloudFormation'''
    # Setup alarm for remaining runtime minus a second
    signal.alarm(int(context.get_remaining_time_in_millis() / 1000) - 1)

    # send_response(event, context, "SUCCESS",
    #                     {"Message": "Resource deletion successful!"})
    try:
        logger.info('REQUEST RECEIVED:\n %s', event)
        logger.info('REQUEST RECEIVED:\n %s', context)

        if event["ResourceProperties"]["ResourceType"] == "Operation":
            logger.info("Operation!!")
            operation_resource(event, context)

        elif event["ResourceProperties"]["ResourceType"] == "Stage":
            stage_resource(event, context)

        elif event["ResourceProperties"]["ResourceType"] == "Workflow":
            workflow_resource(event, context)
        else:
            logger.info('FAILED!')
            send_response(event, context, "FAILED",
                          {"Message": "Unexpected resource type received from CloudFormation"})


    except Exception as e:

        logger.info('FAILED!')
        send_response(event, context, "FAILED", {
            "Message": "Exception during processing: '%s'" % e})


def operation_resource(event, context):
    operation = {}

    if event['RequestType'] == 'Create':
        logger.info('CREATE!')

        operation = event["ResourceProperties"]

        # boolean type comes in as text from cloudformation - must decode string or take string for anabled parameter
        operation["Configuration"]["Enabled"] = bool(operation["Configuration"]["Enabled"])
        operation = create_operation(operation)
        send_response(event, context, "SUCCESS",
                      {"Message": "Resource creation successful!", "Name": event["ResourceProperties"]["Name"],
                       "StageName": operation["StageName"]})
    elif event['RequestType'] == 'Update':
        logger.info('UPDATE!')
        send_response(event, context, "SUCCESS",
                      {"Message": "Resource update successful!", "Name": event["ResourceProperties"]["Name"],
                       "StageName": operation["StageName"]})
    elif event['RequestType'] == 'Delete':
        logger.info('DELETE!')

        Name = event["ResourceProperties"]["Name"]

        operation = delete_operation(Name, True)

        send_response(event, context, "SUCCESS",
                      {"Message": "Resource deletion successful!", "Name": event["ResourceProperties"]["Name"]})
    else:
        logger.info('FAILED!')
        send_response(event, context, "FAILED",
                      {"Message": "Unexpected event received from CloudFormation"})

    return operation


def stage_resource(event, context):
    stage = event["ResourceProperties"]

    if event['RequestType'] == 'Create':
        logger.info('CREATE!')

        create_stage(stage)

        send_response(event, context, "SUCCESS",
                      {"Message": "Resource creation successful!", "Name": event["ResourceProperties"]["Name"]})

    elif event['RequestType'] == 'Update':
        logger.info('UPDATE!')
        send_response(event, context, "SUCCESS",
                      {"Message": "Resource update successful!"})
    elif event['RequestType'] == 'Delete':
        logger.info('DELETE!')

        Name = event["ResourceProperties"]["Name"]

        stage = delete_stage(Name, True)

        send_response(event, context, "SUCCESS",
                      {"Message": "Resource deletion successful!"})
    else:
        logger.info('FAILED!')
        send_response(event, context, "FAILED",
                      {"Message": "Unexpected event received from CloudFormation"})

    return stage


def workflow_resource(event, context):
    workflow = event["ResourceProperties"]

    logger.info(json.dumps(workflow))

    if event['RequestType'] == 'Create':
        logger.info('CREATE!')

        workflow["Stages"] = json.loads(event["ResourceProperties"]["Stages"])

        create_workflow("custom-resource", workflow)

        send_response(event, context, "SUCCESS",
                      {"Message": "Resource creation successful!", "Name": event["ResourceProperties"]["Name"]})
    elif event['RequestType'] == 'Update':
        logger.info('UPDATE!')
        send_response(event, context, "SUCCESS",
                      {"Message": "Resource update successful!"})
    elif event['RequestType'] == 'Delete':
        logger.info('DELETE!')

        Name = event["ResourceProperties"]["Name"]

        delete_workflow(Name)

        send_response(event, context, "SUCCESS",
                      {"Message": "Resource deletion successful!"})
    else:
        logger.info('FAILED!')
        send_response(event, context, "FAILED",
                      {"Message": "Unexpected event received from CloudFormation"})

    return workflow


def send_response(event, context, response_status, response_data):
    '''Send a resource manipulation status response to CloudFormation'''
    response_body = json.dumps({
        "Status": response_status,
        "Reason": "See the details in CloudWatch Log Stream: " + context.log_stream_name,
        "PhysicalResourceId": context.log_stream_name,
        "StackId": event['StackId'],
        "RequestId": event['RequestId'],
        "LogicalResourceId": event['LogicalResourceId'],
        "Data": response_data
    })

    logger.info('ResponseURL: %s', event['ResponseURL'])
    logger.info('ResponseBody: %s', response_body)

    opener = build_opener(HTTPHandler)
    request = Request(event['ResponseURL'], data=response_body.encode('utf-8'))
    request.add_header('Content-Type', '')
    request.add_header('Content-Length', len(response_body))
    request.get_method = lambda: 'PUT'
    response = opener.open(request)
    logger.info("Status code: %s", response.getcode())
    logger.info("Status message: %s", response.msg)


def timeout_handler(_signal, _frame):
    '''Handle SIGALRM'''
    raise Exception('Time exceeded')
<|MERGE_RESOLUTION|>--- conflicted
+++ resolved
@@ -1924,16 +1924,11 @@
     create_asset = None
 
     logger.info('create_workflow_execution workflow config: ' + str(workflow_execution))
-<<<<<<< HEAD
     if "Input" in workflow_execution and "AssetId" in workflow_execution["Input"]:
         create_asset = False
     else:
-=======
-    if "Input" in workflow_execution and "Media" in workflow_execution["Input"]:
->>>>>>> 5d6c8d37
         create_asset = True
-    else:
-        create_asset = False
+
     try:
         Name = workflow_execution["Name"]
 
